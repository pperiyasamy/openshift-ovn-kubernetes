package e2e

import (
	"context"
	"encoding/json"
	"fmt"
	"io/ioutil"
	"net"
	"net/http"
	"os"
	"os/exec"
	"path"
	"strconv"
	"strings"
	"sync"
	"time"

	"github.com/onsi/ginkgo"
	"github.com/onsi/ginkgo/extensions/table"
	"github.com/onsi/gomega"
	"github.com/pkg/errors"
	appsv1 "k8s.io/api/apps/v1"
	v1 "k8s.io/api/core/v1"
	"k8s.io/apimachinery/pkg/util/intstr"
	"k8s.io/apimachinery/pkg/util/sets"
	"k8s.io/apimachinery/pkg/util/wait"
	"k8s.io/client-go/kubernetes"
	"k8s.io/kubernetes/test/e2e/framework"
	utilnet "k8s.io/utils/net"

	apierrors "k8s.io/apimachinery/pkg/api/errors"
	metav1 "k8s.io/apimachinery/pkg/apis/meta/v1"
	e2edeployment "k8s.io/kubernetes/test/e2e/framework/deployment"
	e2enode "k8s.io/kubernetes/test/e2e/framework/node"
	e2epod "k8s.io/kubernetes/test/e2e/framework/pod"
	testutils "k8s.io/kubernetes/test/utils"
)

const (
	vxlanPort            = "4789" // IANA assigned VXLAN UDP port - rfc7348
	podNetworkAnnotation = "k8s.ovn.org/pod-networks"
	retryInterval        = 1 * time.Second  // polling interval timer
	retryTimeout         = 40 * time.Second // polling timeout
	dsRestartTimeout     = 10 * time.Minute // ds restart timeout
	agnhostImage         = "k8s.gcr.io/e2e-test-images/agnhost:2.26"
)

type podCondition = func(pod *v1.Pod) (bool, error)

func checkContinuousConnectivity(f *framework.Framework, nodeName, podName, host string, port, tries, timeout int, podChan chan *v1.Pod, errChan chan error) {
	contName := fmt.Sprintf("%s-container", podName)

	command := []string{
		"bash", "-c",
		fmt.Sprintf("set -xe; for i in {1..%d}; do nc -vz -w %d %s %d ; sleep 2; done",
			tries, timeout, host, port),
	}

	pod := &v1.Pod{
		ObjectMeta: metav1.ObjectMeta{
			Name: podName,
		},
		Spec: v1.PodSpec{
			Containers: []v1.Container{
				{
					Name:    contName,
					Image:   agnhostImage,
					Command: command,
				},
			},
			NodeName:      nodeName,
			RestartPolicy: v1.RestartPolicyNever,
		},
	}
	podClient := f.ClientSet.CoreV1().Pods(f.Namespace.Name)
	_, err := podClient.Create(context.Background(), pod, metav1.CreateOptions{})
	if err != nil {
		errChan <- err
		return
	}

	// Wait for pod network setup to be almost ready
	wait.PollImmediate(1*time.Second, 30*time.Second, func() (bool, error) {
		pod, err := podClient.Get(context.Background(), podName, metav1.GetOptions{})
		if err != nil {
			return false, nil
		}
		_, ok := pod.Annotations[podNetworkAnnotation]
		return ok, nil
	})

	err = e2epod.WaitForPodNotPending(f.ClientSet, f.Namespace.Name, podName)
	if err != nil {
		errChan <- err
		return
	}

	podGet, err := podClient.Get(context.Background(), podName, metav1.GetOptions{})
	if err != nil {
		errChan <- err
		return
	}

	podChan <- podGet

	err = e2epod.WaitForPodSuccessInNamespace(f.ClientSet, podName, f.Namespace.Name)

	if err != nil {
		logs, logErr := e2epod.GetPodLogs(f.ClientSet, f.Namespace.Name, pod.Name, contName)
		if logErr != nil {
			framework.Logf("Warning: Failed to get logs from pod %q: %v", pod.Name, logErr)
		} else {
			framework.Logf("pod %s/%s logs:\n%s", f.Namespace.Name, pod.Name, logs)
		}
	}

	errChan <- err
}

// pingCommand is the type to hold ping command.
type pingCommand string

const (
	// ipv4PingCommand is a ping command for IPv4.
	ipv4PingCommand pingCommand = "ping"
	// ipv6PingCommand is a ping command for IPv6.
	ipv6PingCommand pingCommand = "ping6"
)

// Place the workload on the specified node to test external connectivity
func checkConnectivityPingToHost(f *framework.Framework, nodeName, podName, host string, pingCmd pingCommand, timeout int, exGw bool) error {
	contName := fmt.Sprintf("%s-container", podName)
	// Ping options are:
	// -c sends 3 pings
	// -W wait at most 2 seconds for a reply
	// -w timeout
	command := []string{"/bin/sh", "-c"}
	args := []string{fmt.Sprintf("sleep 20; %s -c 3 -W 2 -w %s %s", string(pingCmd), strconv.Itoa(timeout), host)}

	pod := &v1.Pod{
		ObjectMeta: metav1.ObjectMeta{
			Name: podName,
		},
		Spec: v1.PodSpec{
			Containers: []v1.Container{
				{
					Name:    contName,
					Image:   agnhostImage,
					Command: command,
					Args:    args,
				},
			},
			NodeName:      nodeName,
			RestartPolicy: v1.RestartPolicyNever,
		},
	}
	podClient := f.ClientSet.CoreV1().Pods(f.Namespace.Name)
	_, err := podClient.Create(context.Background(), pod, metav1.CreateOptions{})
	if err != nil {
		return err
	}

	// Wait for pod network setup to be almost ready
	err = wait.PollImmediate(retryInterval, retryTimeout, func() (bool, error) {
		pod, err := podClient.Get(context.Background(), podName, metav1.GetOptions{})
		if err != nil {
			return false, nil
		}
		_, ok := pod.Annotations[podNetworkAnnotation]
		return ok, nil
	})
	// Fail the test if no pod annotation is retrieved
	if err != nil {
		framework.Failf("Error trying to get the pod annotation")
	}

	err = e2epod.WaitForPodSuccessInNamespace(f.ClientSet, podName, f.Namespace.Name)

	if err != nil {
		logs, logErr := e2epod.GetPodLogs(f.ClientSet, f.Namespace.Name, pod.Name, contName)
		if logErr != nil {
			framework.Logf("Warning: Failed to get logs from pod %q: %v", pod.Name, logErr)
		} else {
			framework.Logf("pod %s/%s logs:\n%s", f.Namespace.Name, pod.Name, logs)
		}
	}

	return err
}

// Place the workload on the specified node and return pod gw route
func getPodGWRoute(f *framework.Framework, nodeName string, podName string) net.IP {
	command := []string{"bash", "-c", "sleep 20000"}
	contName := fmt.Sprintf("%s-container", podName)
	pod := &v1.Pod{
		ObjectMeta: metav1.ObjectMeta{
			Name: podName,
		},
		Spec: v1.PodSpec{
			Containers: []v1.Container{
				{
					Name:    contName,
					Image:   agnhostImage,
					Command: command,
				},
			},
			NodeName:      nodeName,
			RestartPolicy: v1.RestartPolicyNever,
		},
	}
	podClient := f.ClientSet.CoreV1().Pods(f.Namespace.Name)
	_, err := podClient.Create(context.Background(), pod, metav1.CreateOptions{})
	if err != nil {
		framework.Failf("Error trying to create pod")
	}

	// Wait for pod network setup to be almost ready
	wait.PollImmediate(1*time.Second, 30*time.Second, func() (bool, error) {
		podGet, err := podClient.Get(context.Background(), podName, metav1.GetOptions{})
		if err != nil {
			return false, nil
		}
		if podGet.Annotations != nil && podGet.Annotations[podNetworkAnnotation] != "" {
			return true, nil
		}
		return false, nil
	})
	if err != nil {
		framework.Failf("Error trying to get the pod annotations")
	}

	podGet, err := podClient.Get(context.Background(), podName, metav1.GetOptions{})
	if err != nil {
		framework.Failf("Error trying to get the pod object")
	}
	annotation, err := unmarshalPodAnnotation(podGet.Annotations)
	if err != nil {
		framework.Failf("Error trying to unmarshal pod annotations")
	}

	return annotation.Gateways[0]
}

// Create a pod on the specified node using the agnostic host image
func createGenericPod(f *framework.Framework, podName, nodeSelector, namespace string, command []string) (*v1.Pod, error) {
	return createPod(f, podName, nodeSelector, namespace, command, nil)
}

// Create a pod on the specified node using the agnostic host image
func createGenericPodWithLabel(f *framework.Framework, podName, nodeSelector, namespace string, command []string, labels map[string]string) (*v1.Pod, error) {
	return createPod(f, podName, nodeSelector, namespace, command, labels)
}

func createServiceForPodsWithLabel(f *framework.Framework, namespace string, servicePort int32, targetPort string, serviceType string, labels map[string]string) (string, error) {
	service := &v1.Service{
		ObjectMeta: metav1.ObjectMeta{
			Name:      "service-for-pods",
			Namespace: namespace,
		},
		Spec: v1.ServiceSpec{
			Ports: []v1.ServicePort{
				v1.ServicePort{
					Protocol:   v1.ProtocolTCP,
					TargetPort: intstr.Parse(targetPort),
					Port:       servicePort,
				},
			},
			Type:     v1.ServiceType(serviceType),
			Selector: labels,
		},
	}
	serviceClient := f.ClientSet.CoreV1().Services(namespace)
	res, err := serviceClient.Create(context.Background(), service, metav1.CreateOptions{})
	if err != nil {
		return "", errors.Wrapf(err, "Failed to create service %s %s", service.Name, namespace)
	}
	err = wait.PollImmediate(retryInterval, retryTimeout, func() (bool, error) {
		res, err = serviceClient.Get(context.Background(), service.Name, metav1.GetOptions{})
		return res.Spec.ClusterIP != "", err
	})
	if err != nil {
		return "", errors.Wrapf(err, "Failed to get service %s %s", service.Name, namespace)
	}
	return res.Spec.ClusterIP, nil
}

func createClusterExternalContainer(containerName string, containerImage string, dockerArgs []string, entrypointArgs []string) (string, string) {
	args := []string{"docker", "run", "-itd"}
	args = append(args, dockerArgs...)
	args = append(args, []string{"--name", containerName, containerImage}...)
	args = append(args, entrypointArgs...)
	_, err := runCommand(args...)
	if err != nil {
		framework.Failf("failed to start external test container: %v", err)
	}
	ipv4, err := runCommand("docker", "inspect", "-f", "{{range .NetworkSettings.Networks}}{{.IPAddress}}{{end}}", containerName)
	if err != nil {
		framework.Failf("failed to inspect external test container for its IP: %v", err)
	}
	ipv6, err := runCommand("docker", "inspect", "-f", "{{range .NetworkSettings.Networks}}{{.GlobalIPv6Address}}{{end}}", containerName)
	if err != nil {
		framework.Failf("failed to inspect external test container for its IP (v6): %v", err)
	}
	return strings.Trim(ipv4, "\n"), strings.Trim(ipv6, "\n")
}

func deleteClusterExternalContainer(containerName string) {
	_, err := runCommand("docker", "rm", "-f", containerName)
	if err != nil {
		framework.Failf("failed to delete external test container, err: %v", err)
	}
}

func updateNamespace(f *framework.Framework, namespace *v1.Namespace) {
	_, err := f.ClientSet.CoreV1().Namespaces().Update(context.Background(), namespace, metav1.UpdateOptions{})
	framework.ExpectNoError(err, fmt.Sprintf("unable to update namespace: %s, err: %v", namespace.Name, err))
}

func updatePod(f *framework.Framework, pod *v1.Pod) {
	_, err := f.ClientSet.CoreV1().Pods(f.Namespace.Name).Update(context.Background(), pod, metav1.UpdateOptions{})
	framework.ExpectNoError(err, fmt.Sprintf("unable to update pod: %s, err: %v", pod.Name, err))
}
func getPod(f *framework.Framework, podName string) *v1.Pod {
	pod, err := f.ClientSet.CoreV1().Pods(f.Namespace.Name).Get(context.Background(), podName, metav1.GetOptions{})
	framework.ExpectNoError(err, fmt.Sprintf("unable to get pod: %s, err: %v", podName, err))
	return pod
}

// Create a pod on the specified node using the agnostic host image
func createPod(f *framework.Framework, podName, nodeSelector, namespace string, command []string, labels map[string]string, options ...func(*v1.Pod)) (*v1.Pod, error) {

	contName := fmt.Sprintf("%s-container", podName)

	pod := &v1.Pod{
		ObjectMeta: metav1.ObjectMeta{
			Name:   podName,
			Labels: labels,
		},
		Spec: v1.PodSpec{
			Containers: []v1.Container{
				{
					Name:    contName,
					Image:   agnhostImage,
					Command: command,
				},
			},
			NodeName:      nodeSelector,
			RestartPolicy: v1.RestartPolicyNever,
		},
	}

	for _, o := range options {
		o(pod)
	}

	podClient := f.ClientSet.CoreV1().Pods(namespace)
	res, err := podClient.Create(context.Background(), pod, metav1.CreateOptions{})
	if err != nil {
		framework.Logf("Warning: Failed to create pod %s %v", pod.Name, err)
		return nil, errors.Wrapf(err, "Failed to create pod %s %s", pod.Name, namespace)
	}

	err = e2epod.WaitForPodRunningInNamespace(f.ClientSet, res)

	if err != nil {
		logs, logErr := e2epod.GetPodLogs(f.ClientSet, namespace, pod.Name, contName)
		if logErr != nil {
			framework.Logf("Warning: Failed to get logs from pod %q: %v", pod.Name, logErr)
		} else {
			framework.Logf("pod %s/%s logs:\n%s", namespace, pod.Name, logs)
		}
	}
	// Need to get it again to ensure the ip addresses are filled
	res, err = podClient.Get(context.Background(), pod.Name, metav1.GetOptions{})
	if err != nil {
		return nil, errors.Wrapf(err, "Failed to get pod %s %s", pod.Name, namespace)
	}
	return res, nil
}

// Get the IP address of a pod in the specified namespace
func getPodAddress(podName, namespace string) string {
	podIP, err := framework.RunKubectl(namespace, "get", "pods", podName, "--template={{.status.podIP}}")
	if err != nil {
		framework.Failf("Unable to retrieve the IP for pod %s %v", podName, err)
	}
	return podIP
}

// Get the IP address of the API server
func getApiAddress() string {
	apiServerIP, err := framework.RunKubectl("default", "get", "svc", "kubernetes", "-o", "jsonpath='{.spec.clusterIP}'")
	apiServerIP = strings.Trim(apiServerIP, "'")
	if err != nil {
		framework.Failf("Error: unable to get API-server IP address, err:  %v", err)
	}
	apiServer := net.ParseIP(apiServerIP)
	if apiServer == nil {
		framework.Failf("Error: unable to parse API-server IP address:  %s", apiServerIP)
	}
	return apiServer.String()
}

// runCommand runs the cmd and returns the combined stdout and stderr
func runCommand(cmd ...string) (string, error) {
	output, err := exec.Command(cmd[0], cmd[1:]...).CombinedOutput()
	if err != nil {
		return "", fmt.Errorf("failed to run %q: %s (%s)", strings.Join(cmd, " "), err, output)
	}
	return string(output), nil
}

// restartOVNKubeNodePod restarts the ovnkube-node pod from namespace, running on nodeName
func restartOVNKubeNodePod(clientset kubernetes.Interface, namespace string, nodeName string) error {
	ovnKubeNodePods, err := clientset.CoreV1().Pods(namespace).List(context.TODO(), metav1.ListOptions{
		LabelSelector: "name=ovnkube-node",
		FieldSelector: "spec.nodeName=" + nodeName,
	})
	if err != nil {
		return fmt.Errorf("could not get ovnkube-node pods: %w", err)
	}

	if len(ovnKubeNodePods.Items) <= 0 {
		return fmt.Errorf("could not find ovnkube-node pod running on node %s", nodeName)
	}
	for _, pod := range ovnKubeNodePods.Items {
		if err := e2epod.DeletePodWithWait(clientset, &pod); err != nil {
			return fmt.Errorf("could not delete ovnkube-node pod on node %s: %w", nodeName, err)
		}
	}

	framework.Logf("waiting for node %s to have running ovnkube-node pod", nodeName)
	wait.Poll(2*time.Second, 5*time.Minute, func() (bool, error) {
		ovnKubeNodePods, err := clientset.CoreV1().Pods(namespace).List(context.TODO(), metav1.ListOptions{
			LabelSelector: "name=ovnkube-node",
			FieldSelector: "spec.nodeName=" + nodeName,
		})
		if err != nil {
			return false, fmt.Errorf("could not get ovnkube-node pods: %w", err)
		}

		if len(ovnKubeNodePods.Items) <= 0 {
			framework.Logf("Node %s has no ovnkube-node pod yet", nodeName)
			return false, nil
		}
		for _, pod := range ovnKubeNodePods.Items {
			if ready, err := testutils.PodRunningReady(&pod); !ready {
				framework.Logf("%v", err)
				return false, nil
			}
		}
		return true, nil
	})

	return nil
}

var _ = ginkgo.Describe("e2e control plane", func() {
	var svcname = "nettest"

	f := framework.NewDefaultFramework(svcname)
	var (
		extDNSIP   string
		numMasters int
	)

	ginkgo.BeforeEach(func() {
		// Assert basic external connectivity.
		// Since this is not really a test of kubernetes in any way, we
		// leave it as a pre-test assertion, rather than a Ginko test.
		ginkgo.By("Executing a successful http request from the external internet")
		resp, err := http.Get("http://google.com")
		if err != nil {
			framework.Failf("Unable to connect/talk to the internet: %v", err)
		}
		if resp.StatusCode != http.StatusOK {
			framework.Failf("Unexpected error code, expected 200, got, %v (%v)", resp.StatusCode, resp)
		}

		masterPods, err := f.ClientSet.CoreV1().Pods("ovn-kubernetes").List(context.Background(), metav1.ListOptions{
			LabelSelector: "name=ovnkube-master",
		})
		framework.ExpectNoError(err)
		numMasters = len(masterPods.Items)
		extDNSIP = "8.8.8.8"
		if IsIPv6Cluster(f.ClientSet) {
			extDNSIP = "2001:4860:4860::8888"
		}
	})

	ginkgo.It("should provide Internet connection continuously when ovn-k8s pod is killed", func() {
		ginkgo.By(fmt.Sprintf("Running container which tries to connect to %s in a loop", extDNSIP))

		podChan, errChan := make(chan *v1.Pod), make(chan error)
		go func() {
			defer ginkgo.GinkgoRecover()
			checkContinuousConnectivity(f, "", "connectivity-test-continuous", extDNSIP, 53, 30, 30, podChan, errChan)
		}()

		testPod := <-podChan
		nodeName := testPod.Spec.NodeName
		framework.Logf("Test pod running on %q", nodeName)

		ginkgo.By("Deleting ovn-kube pod on node " + nodeName)
		err := restartOVNKubeNodePod(f.ClientSet, "ovn-kubernetes", nodeName)
		framework.ExpectNoError(err)

		ginkgo.By("Ensuring there were no connectivity errors")
		framework.ExpectNoError(<-errChan)

		err = waitClusterHealthy(f, numMasters)
		framework.ExpectNoError(err, "one or more nodes failed to go back ready, schedulable, and untainted")
	})

	ginkgo.It("should provide Internet connection continuously when master is killed", func() {
		ginkgo.By(fmt.Sprintf("Running container which tries to connect to %s in a loop", extDNSIP))

		podChan, errChan := make(chan *v1.Pod), make(chan error)
		go func() {
			defer ginkgo.GinkgoRecover()
			checkContinuousConnectivity(f, "", "connectivity-test-continuous", extDNSIP, 53, 30, 30, podChan, errChan)
		}()
		testPod := <-podChan
		framework.Logf("Test pod running on %q", testPod.Spec.NodeName)

		time.Sleep(5 * time.Second)

		podClient := f.ClientSet.CoreV1().Pods("ovn-kubernetes")

		podList, err := podClient.List(context.Background(), metav1.ListOptions{
			LabelSelector: "name=ovnkube-master",
		})
		framework.ExpectNoError(err)

		podName := ""
		for _, pod := range podList.Items {
			if strings.HasPrefix(pod.Name, "ovnkube-master") {
				podName = pod.Name
				break
			}
		}

		ginkgo.By("Deleting ovn-kube master pod " + podName)
		e2epod.DeletePodWithWaitByName(f.ClientSet, podName, "ovn-kubernetes")
		framework.Logf("Deleted ovnkube-master %q", podName)

		ginkgo.By("Ensring there were no connectivity errors")
		framework.ExpectNoError(<-errChan)

		err = waitClusterHealthy(f, numMasters)
		framework.ExpectNoError(err, "one or more nodes failed to go back ready, schedulable, and untainted")
	})

	ginkgo.It("should provide connection to external host by DNS name from a pod", func() {
		ginkgo.By("Running container which tries to connect to www.google.com. in a loop")

		podChan, errChan := make(chan *v1.Pod), make(chan error)
		go func() {
			defer ginkgo.GinkgoRecover()
			checkContinuousConnectivity(f, "", "connectivity-test-continuous", "www.google.com.", 443, 10, 30, podChan, errChan)
		}()

		testPod := <-podChan
		framework.Logf("Test pod running on %q", testPod.Spec.NodeName)

		time.Sleep(10 * time.Second)

		framework.ExpectNoError(<-errChan)
	})

	ginkgo.Describe("test tainting a node according to its defaults interface MTU size", func() {
		const testNodeName = "ovn-worker"
		var tooSmallMTUTaint = v1.Taint{Key: "k8s.ovn.org/mtu-too-small", Effect: v1.TaintEffectNoSchedule}
		var originalMTU int

		ginkgo.BeforeEach(func() {
			// get the interface current mtu and store it as original value to be able to reset it after the test
			res, err := runCommand("docker", "exec", testNodeName, "cat", "/sys/class/net/breth0/mtu")
			if err != nil {
				framework.Failf("could not get MTU of interface: %s", err)
			}

			res = strings.ReplaceAll(res, "\n", "")
			originalMTU, err = strconv.Atoi(res)
			if err != nil {
				framework.Failf("could not convert MTU to integer: %s", err)
			}

			// make sure node is not already tainted
			e2enode.RemoveTaintOffNode(f.ClientSet, testNodeName, tooSmallMTUTaint)

		})

		ginkgo.AfterEach(func() {
			// reset MTU to original value
			_, err := runCommand("docker", "exec", testNodeName, "ip", "link", "set", "breth0", "mtu", fmt.Sprintf("%d", originalMTU))
			if err != nil {
				framework.Failf("could not reset MTU of interface: %s", err)
			}

			// restart ovnkube-node pod
			if err := restartOVNKubeNodePod(f.ClientSet, ovnNamespace, testNodeName); err != nil {
				framework.Failf("could not restart ovnkube-node pod: %s", err)
			}

			err = waitClusterHealthy(f, numMasters)
			framework.ExpectNoError(err, "one or more nodes failed to go back ready, schedulable, and untainted")
		})

		ginkgo.It("should taint the node with a too small MTU", func() {
			// set the defaults interface MTU very low
			_, err := runCommand("docker", "exec", testNodeName, "ip", "link", "set", "breth0", "mtu", "1000")
			if err != nil {
				framework.Failf("could not set MTU of interface: %s", err)
			}

			// restart ovnkube-node pod to trigger mtu validation
			if err := restartOVNKubeNodePod(f.ClientSet, ovnNamespace, testNodeName); err != nil {
				framework.Failf("could not restart ovnkube-node pod: %s", err)
			}

			framework.ExpectNodeHasTaint(f.ClientSet, testNodeName, &tooSmallMTUTaint)
		})

		ginkgo.It("should not taint the node with a big enough MTU", func() {
			// set the defaults interface MTU big enough
			_, err := runCommand("docker", "exec", testNodeName, "ip", "link", "set", "breth0", "mtu", "2000")
			if err != nil {
				framework.Failf("could not set MTU of interface: %s", err)
			}

			// restart ovnkube-node pod to trigger mtu validation
			if err := restartOVNKubeNodePod(f.ClientSet, ovnNamespace, testNodeName); err != nil {
				framework.Failf("could not restart ovnkube-node pod: %s", err)
			}

			// validate that node does not have taint
			nodeHasTaint, err := framework.NodeHasTaint(f.ClientSet, testNodeName, &tooSmallMTUTaint)
			if err != nil {
				framework.Failf("could not check if node has taint: %s", err)
			}

			if nodeHasTaint {
				framework.Failf("node should not have %v taint", &tooSmallMTUTaint)
			}
		})

		ginkgo.It("should untain a node if it has taint but MTU of interface is big enough", func() {
			//taint node
			e2enode.AddOrUpdateTaintOnNode(f.ClientSet, testNodeName, tooSmallMTUTaint)

			// set the defaults interface MTU big enough
			_, err := runCommand("docker", "exec", testNodeName, "ip", "link", "set", "breth0", "mtu", "2000")
			if err != nil {
				framework.Failf("could not set MTU of interface: %s", err)
			}

			// restart ovnkube-node pod to trigger mtu validation
			if err := restartOVNKubeNodePod(f.ClientSet, ovnNamespace, testNodeName); err != nil {
				framework.Failf("could not restart ovnkube-node pod: %s", err)
			}

			// validate that node does not have taint
			nodeHasTaint, err := framework.NodeHasTaint(f.ClientSet, testNodeName, &tooSmallMTUTaint)
			if err != nil {
				framework.Failf("could not check if node has taint: %s", err)
			}

			if nodeHasTaint {
				framework.Failf("node should not have %v taint", &tooSmallMTUTaint)
			}
		})
	})
})

// Test pod connectivity to other host IP addresses
var _ = ginkgo.Describe("test e2e pod connectivity to host addresses", func() {
	const (
		ovnWorkerNode string = "ovn-worker"
		svcname       string = "node-e2e-to-host"
	)
	var (
		targetIP     string
		singleIPMask string
	)

	f := framework.NewDefaultFramework(svcname)

	ginkgo.BeforeEach(func() {
		targetIP = "123.123.123.123"
		singleIPMask = "32"
		if IsIPv6Cluster(f.ClientSet) {
			targetIP = "2001:db8:3333:4444:CCCC:DDDD:EEEE:FFFF"
			singleIPMask = "128"
		}
		// Add another IP address to the worker
		_, err := runCommand("docker", "exec", ovnWorkerNode, "ip", "a", "add",
			fmt.Sprintf("%s/%s", targetIP, singleIPMask), "dev", "breth0")
		framework.ExpectNoError(err, "failed to add IP to %s", ovnWorkerNode)
	})

	ginkgo.AfterEach(func() {
		_, err := runCommand("docker", "exec", ovnWorkerNode, "ip", "a", "del",
			fmt.Sprintf("%s/%s", targetIP, singleIPMask), "dev", "breth0")
		framework.ExpectNoError(err, "failed to remove IP from %s", ovnWorkerNode)
	})

	ginkgo.It("Should validate connectivity from a pod to a non-node host address on same node", func() {
		// Spin up another pod that attempts to reach the previously started pod on separate nodes
		framework.ExpectNoError(
			checkConnectivityPingToHost(f, ovnWorkerNode, "e2e-src-ping-pod", targetIP, ipv4PingCommand, 30, false))
	})
})

// Test e2e inter-node connectivity over br-int
var _ = ginkgo.Describe("test e2e inter-node connectivity between worker nodes", func() {
	const (
		svcname          string = "inter-node-e2e"
		ovnNs            string = "ovn-kubernetes"
		ovnWorkerNode    string = "ovn-worker"
		ovnWorkerNode2   string = "ovn-worker2"
		ovnHaWorkerNode2 string = "ovn-control-plane2"
		ovnHaWorkerNode3 string = "ovn-control-plane3"
		ovnContainer     string = "ovnkube-node"
		jsonFlag         string = "-o=jsonpath='{.items..metadata.name}'"
		getPodIPRetry    int    = 20
	)

	var (
		haMode    bool
		labelFlag = fmt.Sprintf("name=%s", ovnContainer)
	)

	f := framework.NewDefaultFramework(svcname)

	// Determine which KIND environment is running by querying the running nodes
	ginkgo.BeforeEach(func() {
		fieldSelectorFlag := fmt.Sprintf("--field-selector=spec.nodeName=%s", ovnWorkerNode)
		fieldSelectorHaFlag := fmt.Sprintf("--field-selector=spec.nodeName=%s", ovnHaWorkerNode2)

		// Determine if the kind deployment is in HA mode or non-ha mode based on node naming
		kubectlOut, err := framework.RunKubectl(ovnNs, "get", "pods", "-l", labelFlag, jsonFlag, fieldSelectorFlag)
		if err != nil {
			framework.Failf("Expected container %s running on %s error %v", ovnContainer, ovnWorkerNode, err)
		}
		if kubectlOut == "''" {
			haMode = true
			kubectlOut, err = framework.RunKubectl(ovnNs, "get", "pods", "-l", labelFlag, jsonFlag, fieldSelectorHaFlag)
			if err != nil {
				framework.Failf("Expected container %s running on %s error %v", ovnContainer, ovnHaWorkerNode2, err)
			}
		}
		// Fail the test if no pod is matched within the specified node
		if kubectlOut == "''" {
			framework.Failf("Unable to locate container %s on any known nodes", ovnContainer)
		}
	})

	ginkgo.It("Should validate connectivity within a namespace of pods on separate nodes", func() {
		var validIP net.IP
		var pingTarget string
		var ciWorkerNodeSrc string
		var ciWorkerNodeDst string
		dstPingPodName := "e2e-dst-ping-pod"
		command := []string{"bash", "-c", "sleep 20000"}
		// non-ha ci mode runs a named set of nodes with a prefix of ovn-worker
		ciWorkerNodeSrc = ovnWorkerNode
		ciWorkerNodeDst = ovnWorkerNode2
		// ha ci mode runs a named set of nodes with a prefix of ovn-control-plane
		if haMode {
			framework.Logf("Detected a HA mode KIND environment")
			ciWorkerNodeSrc = ovnHaWorkerNode2
			ciWorkerNodeDst = ovnHaWorkerNode3
		}
		ginkgo.By(fmt.Sprintf("Creating a container on node %s and verifying connectivity to a pod on node %s", ciWorkerNodeSrc, ciWorkerNodeDst))

		// Create the pod that will be used as the destination for the connectivity test
		createGenericPod(f, dstPingPodName, ciWorkerNodeDst, f.Namespace.Name, command)

		// There is a condition somewhere with e2e WaitForPodNotPending that returns ready
		// before calling for the IP address will succeed. This simply adds some retries.
		for i := 1; i < getPodIPRetry; i++ {
			pingTarget = getPodAddress(dstPingPodName, f.Namespace.Name)
			validIP = net.ParseIP(pingTarget)
			if validIP != nil {
				framework.Logf("Destination ping target for %s is %s", dstPingPodName, pingTarget)
				break
			}
			time.Sleep(time.Second * 4)
			framework.Logf("Retry attempt %d to get pod IP from initializing pod %s", i, dstPingPodName)
		}
		// Fail the test if no address is ever retrieved
		if validIP == nil {
			framework.Failf("Warning: Failed to get an IP for target pod %s, test will fail", dstPingPodName)
		}
		// Spin up another pod that attempts to reach the previously started pod on separate nodes
		framework.ExpectNoError(
			checkConnectivityPingToHost(f, ciWorkerNodeSrc, "e2e-src-ping-pod", pingTarget, ipv4PingCommand, 30, false))
	})
})

var _ = ginkgo.Describe("e2e egress IP validation", func() {
	const (
		servicePort          int32  = 9999
		podHTTPPort          string = "8080"
		svcname              string = "egressip"
		targetNodeName       string = "egressTargetNode-allowed"
		deniedTargetNodeName string = "egressTargetNode-denied"
		egressIPYaml         string = "egressip.yaml"
		egressFirewallYaml   string = "egressfirewall.yaml"
		waitInterval                = 3 * time.Second
		ciNetworkName               = "kind"
	)

	type node struct {
		name   string
		nodeIP string
	}

	podEgressLabel := map[string]string{
		"wants": "egress",
	}

	var (
		egress1Node, egress2Node, pod1Node, pod2Node, targetNode, deniedTargetNode node
		pod1Name                                                                   = "e2e-egressip-pod-1"
		pod2Name                                                                   = "e2e-egressip-pod-2"
	)

	targetPodAndTest := func(namespace, fromName, toName, toIP string) wait.ConditionFunc {
		return func() (bool, error) {
			stdout, err := framework.RunKubectl(namespace, "exec", fromName, "--", "curl", "--connect-timeout", "2", fmt.Sprintf("%s/hostname", net.JoinHostPort(toIP, podHTTPPort)))
			if err != nil || stdout != toName {
				framework.Logf("Error: attempted connection to pod %s found err:  %v", toName, err)
				return false, nil
			}
			return true, nil
		}
	}

	targetDestinationAndTest := func(namespace, destination string, podNames []string) wait.ConditionFunc {
		return func() (bool, error) {
			for _, podName := range podNames {
				_, err := framework.RunKubectl(namespace, "exec", podName, "--", "curl", "--connect-timeout", "2", "-k", destination)
				if err != nil {
					framework.Logf("Error: attempted connection to API server found err:  %v", err)
					return false, nil
				}
			}
			return true, nil
		}
	}

	removeSliceElement := func(s []string, i int) []string {
		s[i] = s[len(s)-1]
		return s[:len(s)-1]
	}

	// targetExternalContainerAndTest targets the external test container from
	// our test pods, collects its logs and verifies that the logs have traces
	// of the `verifyIPs` provided. We need to target the external test
	// container multiple times until we verify that all IPs provided by
	// `verifyIPs` have been verified. This is done by passing it a slice of
	// verifyIPs and removing each item when it has been found. This function is
	// wrapped in a `wait.PollImmediate` which results in the fact that it only
	// passes once verifyIPs is of length 0. targetExternalContainerAndTest
	// initiates only a single connection at a time, sequentially, hence: we
	// perform one connection attempt, check that the IP seen is expected,
	// remove it from the list of verifyIPs, see that it's length is not 0 and
	// retry again. We do this until all IPs have been seen. If that never
	// happens (because of a bug) the test fails.
	targetExternalContainerAndTest := func(targetNode node, podName, podNamespace string, expectSuccess bool, verifyIPs []string) wait.ConditionFunc {
		return func() (bool, error) {
			_, err := framework.RunKubectl(podNamespace, "exec", podName, "--", "curl", "--connect-timeout", "2", net.JoinHostPort(targetNode.nodeIP, "80"))
			if err != nil {
				if !expectSuccess {
					// curl should timeout with a string containing this error, and this should be the case if we expect a failure
					if !strings.Contains(err.Error(), "Connection timed out") {
						framework.Logf("the test expected netserver container to not be able to connect, but it did with another error, err : %v", err)
						return false, nil
					}
					return true, nil
				}
				return false, nil
			}
			targetNodeLogs, err := runCommand("docker", "logs", targetNode.name)
			if err != nil {
				framework.Logf("failed to inspect logs in test container: %v", err)
				return false, nil
			}
			targetNodeLogs = strings.TrimSuffix(targetNodeLogs, "\n")
			logLines := strings.Split(targetNodeLogs, "\n")
			lastLine := logLines[len(logLines)-1]
			for i := 0; i < len(verifyIPs); i++ {
				if strings.Contains(lastLine, verifyIPs[i]) {
					verifyIPs = removeSliceElement(verifyIPs, i)
					break
				}
			}
			if len(verifyIPs) != 0 && expectSuccess {
				framework.Logf("the test external container did not have any trace of the IPs: %v being logged, last logs: %s", verifyIPs, logLines[len(logLines)-1])
				return false, nil
			}
			if !expectSuccess && len(verifyIPs) == 0 {
				framework.Logf("the test external container did have a trace of the IPs: %v being logged, it should not have, last logs: %s", verifyIPs, logLines[len(logLines)-1])
				return false, nil
			}
			return true, nil
		}
	}

	type egressIPStatus struct {
		Node     string `json:"node"`
		EgressIP string `json:"egressIP"`
	}

	type egressIP struct {
		Status struct {
			Items []egressIPStatus `json:"items"`
		} `json:"status"`
	}
	type egressIPs struct {
		Items []egressIP `json:"items"`
	}

	testStatus := func() []egressIPStatus {
		egressIPs := egressIPs{}
		egressIPStdout, err := framework.RunKubectl("default", "get", "eip", "-o", "json")
		if err != nil {
			framework.Logf("Error: failed to get the EgressIP object, err: %v", err)
			return nil
		}
		json.Unmarshal([]byte(egressIPStdout), &egressIPs)
		if len(egressIPs.Items) > 1 {
			framework.Failf("Didn't expect to retrieve more than one egress IP during the execution of this test, saw: %v", len(egressIPs.Items))
		}
		return egressIPs.Items[0].Status.Items
	}

	verifyEgressIPStatusLengthEquals := func(statusLength int) []egressIPStatus {
		var statuses []egressIPStatus
		err := wait.PollImmediate(retryInterval, retryTimeout, func() (bool, error) {
			statuses = testStatus()
			return len(statuses) == statusLength, nil
		})
		if err != nil {
			framework.Failf("Error: expected to have %v egress IP assignment, got: %v", statusLength, len(statuses))
		}
		return statuses
	}

	f := framework.NewDefaultFramework(svcname)

	// Determine what mode the CI is running in and get relevant endpoint information for the tests
	ginkgo.BeforeEach(func() {
		nodes, err := e2enode.GetBoundedReadySchedulableNodes(f.ClientSet, 2)
		framework.ExpectNoError(err)
		if len(nodes.Items) < 2 {
			framework.Failf("Test requires >= 2 Ready nodes, but there are only %v nodes", len(nodes.Items))
		}
		ips := e2enode.CollectAddresses(nodes, v1.NodeInternalIP)
		egress1Node = node{
			name:   nodes.Items[0].Name,
			nodeIP: ips[0],
		}
		egress2Node = node{
			name:   nodes.Items[1].Name,
			nodeIP: ips[1],
		}
		pod1Node = node{
			name:   nodes.Items[0].Name,
			nodeIP: ips[0],
		}
		pod2Node = node{
			name:   nodes.Items[1].Name,
			nodeIP: ips[1],
		}
		targetNode = node{
			name: targetNodeName,
		}
		deniedTargetNode = node{
			name: deniedTargetNodeName,
		}
		if utilnet.IsIPv6String(egress1Node.nodeIP) {
			_, targetNode.nodeIP = createClusterExternalContainer(targetNode.name, "docker.io/httpd", []string{"--network", ciNetworkName, "-P"}, []string{})
			_, deniedTargetNode.nodeIP = createClusterExternalContainer(deniedTargetNode.name, "docker.io/httpd", []string{"--network", ciNetworkName, "-P"}, []string{})
		} else {
			targetNode.nodeIP, _ = createClusterExternalContainer(targetNode.name, "docker.io/httpd", []string{"--network", ciNetworkName, "-P"}, []string{})
			deniedTargetNode.nodeIP, _ = createClusterExternalContainer(deniedTargetNode.name, "docker.io/httpd", []string{"--network", ciNetworkName, "-P"}, []string{})
		}
	})

	ginkgo.AfterEach(func() {
		framework.RunKubectlOrDie("default", "delete", "eip", svcname)
		framework.RunKubectlOrDie("default", "label", "node", egress1Node.name, "k8s.ovn.org/egress-assignable-")
		framework.RunKubectlOrDie("default", "label", "node", egress2Node.name, "k8s.ovn.org/egress-assignable-")
		deleteClusterExternalContainer(targetNode.name)
		deleteClusterExternalContainer(deniedTargetNode.name)
	})

	// Validate the egress IP by creating a httpd container on the kind networking
	// (effectively seen as "outside" the cluster) and curl it from a pod in the cluster
	// which matches the egress IP stanza.

	/* This test does the following:
	   0. Add the "k8s.ovn.org/egress-assignable" label to two nodes
	   1. Create an EgressIP object with two egress IPs defined
	   2. Check that the status is of length two and both are assigned to different nodes
	   3. Create two pods matching the EgressIP: one running on each of the egress nodes
	   4. Check connectivity from both to an external "node" and verify that the IPs are both of the above
	   5. Check connectivity from one pod to the other and verify that the connection is achieved
	   6. Check connectivity from both pods to the api-server (running hostNetwork:true) and verifying that the connection is achieved
	   7. Update one of the pods, unmatching the EgressIP
	   8. Check connectivity from that one to an external "node" and verify that the IP is the node IP.
	   9. Check connectivity from the other one to an external "node"  and verify that the IPs are both of the above
	   10. Remove the node label off one of the egress node
	   11. Check that the status is of length one
	   12. Check connectivity from the remaining pod to an external "node" and verify that the IP is the remaining egress IP
	   13. Remove the node label off the last egress node
	   14. Check that the status is of length zero
	   15. Check connectivity from the remaining pod to an external "node" and verify that the IP is the node IP.
	   16. Re-add the label to one of the egress nodes
	   17. Check that the status is of length one
	   18. Check connectivity from the remaining pod to an external "node" and verify that the IP is the remaining egress IP
	*/
	ginkgo.It("Should validate the egress IP functionality against remote hosts", func() {

		command := []string{"/agnhost", "netexec", fmt.Sprintf("--http-port=%s", podHTTPPort)}

		ginkgo.By("0. Add the \"k8s.ovn.org/egress-assignable\" label to two nodes")
		framework.AddOrUpdateLabelOnNode(f.ClientSet, egress1Node.name, "k8s.ovn.org/egress-assignable", "dummy")
		framework.AddOrUpdateLabelOnNode(f.ClientSet, egress2Node.name, "k8s.ovn.org/egress-assignable", "dummy")

		podNamespace := f.Namespace
		podNamespace.Labels = map[string]string{
			"name": f.Namespace.Name,
		}
		updateNamespace(f, podNamespace)

		ginkgo.By("1. Create an EgressIP object with two egress IPs defined")
		dupIP := func(ip net.IP) net.IP {
			dup := make(net.IP, len(ip))
			copy(dup, ip)
			return dup
		}
		// Assign the egress IP without conflicting with any node IP,
		// the kind subnet is /16 or /64 so the following should be fine.
		egressNodeIP := net.ParseIP(egress1Node.nodeIP)
		egressIP1 := dupIP(egressNodeIP)
		egressIP1[len(egressIP1)-2]++
		egressIP2 := dupIP(egressNodeIP)
		egressIP2[len(egressIP2)-2]++
		egressIP2[len(egressIP2)-1]++

		var egressIPConfig = fmt.Sprintf(`apiVersion: k8s.ovn.org/v1
kind: EgressIP
metadata:
    name: ` + svcname + `
spec:
    egressIPs:
    - ` + egressIP1.String() + `
    - ` + egressIP2.String() + `
    podSelector:
        matchLabels:
            wants: egress
    namespaceSelector:
        matchLabels:
            name: ` + f.Namespace.Name + `
`)
		if err := ioutil.WriteFile(egressIPYaml, []byte(egressIPConfig), 0644); err != nil {
			framework.Failf("Unable to write CRD config to disk: %v", err)
		}
		defer func() {
			if err := os.Remove(egressIPYaml); err != nil {
				framework.Logf("Unable to remove the CRD config from disk: %v", err)
			}
		}()

		framework.Logf("Create the EgressIP configuration")
		framework.RunKubectlOrDie("default", "create", "-f", egressIPYaml)

		ginkgo.By("2. Check that the status is of length two and both are assigned to different nodes")
		statuses := verifyEgressIPStatusLengthEquals(2)
		if statuses[0].Node == statuses[1].Node {
			framework.Failf("Step 2. Check that the status is of length two and both are assigned to different nodess, failed, err: both egress IPs have been assigned to the same node")
		}

		ginkgo.By("3. Create two pods matching the EgressIP: one running on each of the egress nodes")
		createGenericPodWithLabel(f, pod1Name, pod1Node.name, f.Namespace.Name, command, podEgressLabel)
		createGenericPodWithLabel(f, pod2Name, pod2Node.name, f.Namespace.Name, command, podEgressLabel)

		err := wait.PollImmediate(retryInterval, retryTimeout, func() (bool, error) {
			for _, podName := range []string{pod1Name, pod2Name} {
				kubectlOut := getPodAddress(podName, f.Namespace.Name)
				srcIP := net.ParseIP(kubectlOut)
				if srcIP == nil {
					return false, nil
				}
			}
			return true, nil
		})
		framework.ExpectNoError(err, "Step 3. Create two pods matching the EgressIP: one running on each of the egress nodes, failed, err: %v", err)

		pod2IP := getPodAddress(pod2Name, f.Namespace.Name)
		ginkgo.By("4. Check connectivity from both to an external \"node\" and verify that the IPs are both of the above")
		err = wait.PollImmediate(retryInterval, retryTimeout, targetExternalContainerAndTest(targetNode, pod1Name, podNamespace.Name, true, []string{egressIP1.String(), egressIP2.String()}))
		framework.ExpectNoError(err, "Step 4. Check connectivity from first to an external \"node\" and verify that the IPs are both of the above, failed: %v", err)
		err = wait.PollImmediate(retryInterval, retryTimeout, targetExternalContainerAndTest(targetNode, pod2Name, podNamespace.Name, true, []string{egressIP1.String(), egressIP2.String()}))
		framework.ExpectNoError(err, "Step 4. Check connectivity from second to an external \"node\" and verify that the IPs are both of the above, failed: %v", err)

		ginkgo.By("5. Check connectivity from one pod to the other and verify that the connection is achieved")
		err = wait.PollImmediate(retryInterval, retryTimeout, targetPodAndTest(f.Namespace.Name, pod1Name, pod2Name, pod2IP))
		framework.ExpectNoError(err, "Step 5. Check connectivity from one pod to the other and verify that the connection is achieved, failed, err: %v", err)

		ginkgo.By("6. Check connectivity from both pods to the api-server (running hostNetwork:true) and verifying that the connection is achieved")
		err = wait.PollImmediate(retryInterval, retryTimeout, targetDestinationAndTest(podNamespace.Name, fmt.Sprintf("https://%s/version", net.JoinHostPort(getApiAddress(), "443")), []string{pod1Name, pod2Name}))
		framework.ExpectNoError(err, "Step 6. Check connectivity from both pods to the api-server (running hostNetwork:true) and verifying that the connection is achieved, failed, err: %v", err)

		ginkgo.By("7. Update one of the pods, unmatching the EgressIP")
		pod2 := getPod(f, pod2Name)
		pod2.Labels = map[string]string{}
		updatePod(f, pod2)

		ginkgo.By("8. Check connectivity from that one to an external \"node\" and verify that the IP is the node IP.")
		err = wait.PollImmediate(retryInterval, retryTimeout, targetExternalContainerAndTest(targetNode, pod2Name, podNamespace.Name, true, []string{pod2Node.nodeIP}))
		framework.ExpectNoError(err, "Step 8. Check connectivity from that one to an external \"node\" and verify that the IP is the node IP, failed, err: %v", err)

		ginkgo.By("9. Check connectivity from the other one to an external \"node\" and verify that the IPs are both of the above")
		err = wait.PollImmediate(retryInterval, retryTimeout, targetExternalContainerAndTest(targetNode, pod1Name, podNamespace.Name, true, []string{egressIP1.String(), egressIP2.String()}))
		framework.ExpectNoError(err, "Step 9. Check connectivity from the other one to an external \"node\" and verify that the IP is one of the egress IPs, failed, err: %v", err)

		ginkgo.By("10. Remove the node label off one of the egress node")
		framework.RemoveLabelOffNode(f.ClientSet, egress1Node.name, "k8s.ovn.org/egress-assignable")

		ginkgo.By("11. Check that the status is of length one")
		statuses = verifyEgressIPStatusLengthEquals(1)

		ginkgo.By("12. Check connectivity from the remaining pod to an external \"node\" and verify that the IP is the remaining egress IP")
		err = wait.PollImmediate(retryInterval, retryTimeout, targetExternalContainerAndTest(targetNode, pod1Name, podNamespace.Name, true, []string{statuses[0].EgressIP}))
		framework.ExpectNoError(err, "Step 12. Check connectivity from the remaining pod to an external \"node\" and verify that the IP is the remaining egress IP, failed, err: %v", err)

		ginkgo.By("13. Remove the node label off the last egress node")
		framework.RemoveLabelOffNode(f.ClientSet, egress2Node.name, "k8s.ovn.org/egress-assignable")

		ginkgo.By("14. Check that the status is of length zero")
		statuses = verifyEgressIPStatusLengthEquals(0)

		ginkgo.By("15. Check connectivity from the remaining pod to an external \"node\" and verify that the IP is the node IP.")
		err = wait.PollImmediate(retryInterval, retryTimeout, targetExternalContainerAndTest(targetNode, pod1Name, podNamespace.Name, true, []string{pod1Node.nodeIP}))
		framework.ExpectNoError(err, "Step  15. Check connectivity from the remaining pod to an external \"node\" and verify that the IP is the node IP, failed, err: %v", err)

		ginkgo.By("16. Re-add the label to one of the egress nodes")
		framework.AddOrUpdateLabelOnNode(f.ClientSet, egress2Node.name, "k8s.ovn.org/egress-assignable", "dummy")

		ginkgo.By("17. Check that the status is of length one")
		statuses = verifyEgressIPStatusLengthEquals(1)

		ginkgo.By("18. Check connectivity from the remaining pod to an external \"node\" and verify that the IP is the remaining egress IP")
		err = wait.PollImmediate(retryInterval, retryTimeout, targetExternalContainerAndTest(targetNode, pod1Name, podNamespace.Name, true, []string{statuses[0].EgressIP}))
		framework.ExpectNoError(err, "Step 18. Check connectivity from the remaining pod to an external \"node\" and verify that the IP is the remaining egress IP, failed, err: %v", err)
	})

	// Validate the egress IP works with egress firewall by creating two httpd
	// containers on the kind networking (effectively seen as "outside" the cluster)
	// and curl them from a pod in the cluster which matches the egress IP stanza.
	// The IP allowed by the egress firewall rule should work, the other not.

	/* This test does the following:
	   0. Add the "k8s.ovn.org/egress-assignable" label to one nodes
	   1. Create an EgressIP object with one egress IP defined
	   2. Create an EgressFirewall object with one allow rule and one "block-all" rule defined
	   3. Create two pods matching both egress firewall and egress IP
	   4. Check connectivity to the blocked IP and verify that it fails
	   5. Check connectivity to the allowed IP and verify it has the egress IP
	   6. Check connectivity to the kubernetes API IP and verify that it works [currently skipped]
	   7. Check connectivity to the other pod IP and verify that it works
	   8. Check connectivity to the service IP and verify that it works
	*/
	ginkgo.It("Should validate the egress IP functionality against remote hosts with egress firewall applied", func() {

		command := []string{"/agnhost", "netexec", fmt.Sprintf("--http-port=%s", podHTTPPort)}

		ginkgo.By("0. Add the \"k8s.ovn.org/egress-assignable\" label to one nodes")
		framework.AddOrUpdateLabelOnNode(f.ClientSet, egress1Node.name, "k8s.ovn.org/egress-assignable", "dummy")

		podNamespace := f.Namespace
		podNamespace.Labels = map[string]string{
			"name": f.Namespace.Name,
		}
		updateNamespace(f, podNamespace)

		ginkgo.By("1. Create an EgressIP object with one egress IP defined")
		dupIP := func(ip net.IP) net.IP {
			dup := make(net.IP, len(ip))
			copy(dup, ip)
			return dup
		}
		// Assign the egress IP without conflicting with any node IP,
		// the kind subnet is /16 or /64 so the following should be fine.
		egressNodeIP := net.ParseIP(egress1Node.nodeIP)
		egressIP := dupIP(egressNodeIP)
		egressIP[len(egressIP)-2]++

		var egressIPConfig = `apiVersion: k8s.ovn.org/v1
kind: EgressIP
metadata:
    name: ` + svcname + `
spec:
    egressIPs:
    - ` + egressIP.String() + `
    podSelector:
        matchLabels:
            wants: egress
    namespaceSelector:
        matchLabels:
            name: ` + f.Namespace.Name + `
`

		if err := ioutil.WriteFile(egressIPYaml, []byte(egressIPConfig), 0644); err != nil {
			framework.Failf("Unable to write CRD config to disk: %v", err)
		}

		defer func() {
			if err := os.Remove(egressIPYaml); err != nil {
				framework.Logf("Unable to remove the CRD config from disk: %v", err)
			}
		}()

		framework.Logf("Create the EgressIP configuration")
		framework.RunKubectlOrDie("default", "create", "-f", egressIPYaml)

		ginkgo.By("2. Create an EgressFirewall object with one allow rule and one \"block-all\" rule defined")

		var firewallAllowNode, firewallDenyAll string
		if utilnet.IsIPv6String(targetNode.nodeIP) {
			firewallAllowNode = targetNode.nodeIP + "/128"
			firewallDenyAll = "::/0"
		} else {
			firewallAllowNode = targetNode.nodeIP + "/32"
			firewallDenyAll = "0.0.0.0/0"
		}

		var egressFirewallConfig = fmt.Sprintf(`apiVersion: k8s.ovn.org/v1
kind: EgressFirewall
metadata:
  name: default
  namespace: ` + f.Namespace.Name + `
spec:
  egress:
  - type: Allow
    to:
      cidrSelector: ` + firewallAllowNode + `
  - type: Deny
    to:
      cidrSelector: ` + firewallDenyAll + `
`)

		if err := ioutil.WriteFile(egressFirewallYaml, []byte(egressFirewallConfig), 0644); err != nil {
			framework.Failf("Unable to write CRD config to disk: %v", err)
		}

		defer func() {
			if err := os.Remove(egressFirewallYaml); err != nil {
				framework.Logf("Unable to remove the CRD config from disk: %v", err)
			}
		}()

		framework.RunKubectlOrDie(f.Namespace.Name, "create", "-f", egressFirewallYaml)

		ginkgo.By("3. Create two pods, and matching service, matching both egress firewall and egress IP")
		createGenericPodWithLabel(f, pod1Name, pod1Node.name, f.Namespace.Name, command, podEgressLabel)
		createGenericPodWithLabel(f, pod2Name, pod2Node.name, f.Namespace.Name, command, podEgressLabel)
		serviceIP, err := createServiceForPodsWithLabel(f, f.Namespace.Name, servicePort, podHTTPPort, "ClusterIP", podEgressLabel)
		framework.ExpectNoError(err, "Step 3. Create two pods, and matching service, matching both egress firewall and egress IP, failed creating service, err: %v", err)

		err = wait.PollImmediate(retryInterval, retryTimeout, func() (bool, error) {
			for _, podName := range []string{pod1Name, pod2Name} {
				kubectlOut := getPodAddress(podName, f.Namespace.Name)
				srcIP := net.ParseIP(kubectlOut)
				if srcIP == nil {
					return false, nil
				}
			}
			return true, nil
		})
		framework.ExpectNoError(err, "Step 3. Create two pods matching both egress firewall and egress IP, failed, err: %v", err)

		pod2IP := getPodAddress(pod2Name, f.Namespace.Name)

		ginkgo.By("Checking that the status is of length one")
		verifyEgressIPStatusLengthEquals(1)

		ginkgo.By("4. Check connectivity to the blocked IP and verify that it fails")
		err = wait.PollImmediate(retryInterval, retryTimeout, targetExternalContainerAndTest(deniedTargetNode, pod1Name, podNamespace.Name, false, []string{egressIP.String()}))
		framework.ExpectNoError(err, "Step:  4. Check connectivity to the blocked IP and verify that it fails, failed, err: %v", err)

		ginkgo.By("5. Check connectivity to the allowed IP and verify it has the egress IP")
		err = wait.PollImmediate(retryInterval, retryTimeout, targetExternalContainerAndTest(targetNode, pod1Name, podNamespace.Name, true, []string{egressIP.String()}))
		framework.ExpectNoError(err, "Step: 5. Check connectivity to the allowed IP and verify it has the egress IP, failed, err: %v", err)

		// TODO: in the future once we only have shared gateway mode: implement egress firewall so that
		// pods that have a "deny all 0.0.0.0/0" rule, still can connect to the Kubernetes API service
		// and re-enable this check

		// ginkgo.By("6. Check connectivity to the kubernetes API IP and verify that it works")
		// err = wait.PollImmediate(retryInterval, retryTimeout, targetAPIServiceAndTest(podNamespace.Name, []string{pod1Name, pod2Name}))
		// framework.ExpectNoError(err, "Step 6. Check connectivity to the kubernetes API IP and verify that it works, failed, err %v", err)

		ginkgo.By("7. Check connectivity to the other pod IP and verify that it works")
		err = wait.PollImmediate(retryInterval, retryTimeout, targetPodAndTest(f.Namespace.Name, pod1Name, pod2Name, pod2IP))
		framework.ExpectNoError(err, "Step 7. Check connectivity to the other pod IP and verify that it works, err: %v", err)

		ginkgo.By("8. Check connectivity to the service IP and verify that it works")
		servicePortAsString := strconv.Itoa(int(servicePort))
		err = wait.PollImmediate(retryInterval, retryTimeout, targetDestinationAndTest(podNamespace.Name, fmt.Sprintf("http://%s/hostname", net.JoinHostPort(serviceIP, servicePortAsString)), []string{pod1Name, pod2Name}))
		framework.ExpectNoError(err, "8. Check connectivity to the service IP and verify that it works, failed, err %v", err)
	})
})

// Validate pods can reach a network running in a container's looback address via
// an external gateway running on eth0 of the container without any tunnel encap.
// Next, the test updates the namespace annotation to point to a second container,
// emulating the ext gateway. This test requires shared gateway mode in the job infra.
var _ = ginkgo.Describe("e2e non-vxlan external gateway and update validation", func() {
	const (
		svcname             string = "multiple-novxlan-externalgw"
		ovnNs               string = "ovn-kubernetes"
		ovnWorkerNode       string = "ovn-worker"
		ovnHaWorkerNode     string = "ovn-control-plane2"
		ovnContainer        string = "ovnkube-node"
		gwContainerNameAlt1 string = "gw-novxlan-test-container-alt1"
		gwContainerNameAlt2 string = "gw-novxlan-test-container-alt2"
		ovnControlNode      string = "ovn-control-plane"
	)
	var (
		haMode           bool
		exGWRemoteIpAlt1 string
		exGWRemoteIpAlt2 string
	)
	f := framework.NewDefaultFramework(svcname)

	// Determine what mode the CI is running in and get relevant endpoint information for the tests
	ginkgo.BeforeEach(func() {
		labelFlag := fmt.Sprintf("name=%s", ovnContainer)
		jsonFlag := "-o=jsonpath='{.items..metadata.name}'"
		fieldSelectorFlag := fmt.Sprintf("--field-selector=spec.nodeName=%s", ovnWorkerNode)
		fieldSelectorHaFlag := fmt.Sprintf("--field-selector=spec.nodeName=%s", ovnHaWorkerNode)
		fieldSelectorControlFlag := fmt.Sprintf("--field-selector=spec.nodeName=%s", ovnControlNode)
		// retrieve pod names from the running cluster
		kubectlOut, err := framework.RunKubectl(ovnNs, "get", "pods", "-l", labelFlag, jsonFlag, fieldSelectorControlFlag)
		if err != nil {
			framework.Failf("Expected container %s running on %s error %v", ovnContainer, ovnControlNode, err)
		}
		// attempt to retrieve the pod name that will source the test in non-HA mode
		kubectlOut, err = framework.RunKubectl(ovnNs, "get", "pods", "-l", labelFlag, jsonFlag, fieldSelectorFlag)
		if err != nil {
			framework.Failf("Expected container %s running on %s error %v", ovnContainer, ovnWorkerNode, err)
		}
		// attempt to retrieve the pod name that will source the test in HA mode
		if kubectlOut == "''" {
			haMode = true
			kubectlOut, err = framework.RunKubectl(ovnNs, "get", "pods", "-l", labelFlag, jsonFlag, fieldSelectorHaFlag)
			if err != nil {
				framework.Failf("Expected container %s running on %s error %v", ovnContainer, ovnHaWorkerNode, err)
			}
		}

		exGWRemoteIpAlt1 = "10.249.3.1"
		exGWRemoteIpAlt2 = "10.249.4.1"
		if IsIPv6Cluster(f.ClientSet) {
			exGWRemoteIpAlt1 = "fc00:f853:ccd:e793::1"
			exGWRemoteIpAlt2 = "fc00:f853:ccd:e794::1"
		}
	})

	ginkgo.AfterEach(func() {
		// tear down the containers simulating the gateways
		if cid, _ := runCommand("docker", "ps", "-qaf", fmt.Sprintf("name=%s", gwContainerNameAlt1)); cid != "" {
			if _, err := runCommand("docker", "rm", "-f", gwContainerNameAlt1); err != nil {
				framework.Logf("failed to delete the gateway test container %s %v", gwContainerNameAlt1, err)
			}
		}
		if cid, _ := runCommand("docker", "ps", "-qaf", fmt.Sprintf("name=%s", gwContainerNameAlt2)); cid != "" {
			if _, err := runCommand("docker", "rm", "-f", gwContainerNameAlt2); err != nil {
				framework.Logf("failed to delete the gateway test container %s %v", gwContainerNameAlt2, err)
			}
		}
	})

	ginkgo.It("Should validate connectivity without vxlan before and after updating the namespace annotation to a new external gateway", func() {

		var pingSrc string
		var validIP net.IP

		isIPv6Cluster := IsIPv6Cluster(f.ClientSet)
		srcPingPodName := "e2e-exgw-novxlan-src-ping-pod"
		command := []string{"bash", "-c", "sleep 20000"}
		testContainer := fmt.Sprintf("%s-container", srcPingPodName)
		testContainerFlag := fmt.Sprintf("--container=%s", testContainer)
		// non-ha ci mode runs a set of kind nodes prefixed with ovn-worker
		ciWorkerNodeSrc := ovnWorkerNode
		if haMode {
			// ha ci mode runs a named set of nodes with a prefix of ovn-control-plane
			ciWorkerNodeSrc = ovnHaWorkerNode
		}

		// start the container that will act as an external gateway
		_, err := runCommand("docker", "run", "-itd", "--privileged", "--network", externalContainerNetwork, "--name", gwContainerNameAlt1, "centos")
		if err != nil {
			framework.Failf("failed to start external gateway test container %s: %v", gwContainerNameAlt1, err)
		}
		// retrieve the container ip of the external gateway container
		alt1IPv4, alt1IPv6 := getContainerAddressesForNetwork(gwContainerNameAlt1, externalContainerNetwork)
		if err != nil {
			framework.Failf("failed to start external gateway test container: %v", err)
		}
		nodeIPv4, nodeIPv6 := getContainerAddressesForNetwork(ciWorkerNodeSrc, externalContainerNetwork)

		exGWRemoteCidrAlt1 := fmt.Sprintf("%s/24", exGWRemoteIpAlt1)
		exGWRemoteCidrAlt2 := fmt.Sprintf("%s/24", exGWRemoteIpAlt2)
		exGWIpAlt1 := alt1IPv4
		nodeIP := nodeIPv4
		if isIPv6Cluster {
			exGWIpAlt1 = alt1IPv6
			exGWRemoteCidrAlt1 = fmt.Sprintf("%s/64", exGWRemoteIpAlt1)
			exGWRemoteCidrAlt2 = fmt.Sprintf("%s/64", exGWRemoteIpAlt2)
			nodeIP = nodeIPv6
		}

		// annotate the test namespace
		annotateArgs := []string{
			"annotate",
			"namespace",
			f.Namespace.Name,
			fmt.Sprintf("k8s.ovn.org/routing-external-gws=%s", exGWIpAlt1),
		}
		framework.Logf("Annotating the external gateway test namespace to a container gw: %s ", exGWIpAlt1)
		framework.RunKubectlOrDie(f.Namespace.Name, annotateArgs...)

		podCIDR, err := getNodePodCIDR(ciWorkerNodeSrc)
		if err != nil {
			framework.Failf("Error retrieving the pod cidr from %s %v", ciWorkerNodeSrc, err)
		}
		framework.Logf("the pod cidr for node %s is %s", ciWorkerNodeSrc, podCIDR)
		// add loopback interface used to validate all traffic is getting drained through the gateway
		_, err = runCommand("docker", "exec", gwContainerNameAlt1, "ip", "address", "add", exGWRemoteCidrAlt1, "dev", "lo")
		if err != nil {
			framework.Failf("failed to add the loopback ip to dev lo on the test container: %v", err)
		}
		// Create the pod that will be used as the source for the connectivity test
		createGenericPod(f, srcPingPodName, ciWorkerNodeSrc, f.Namespace.Name, command)
		// wait for pod setup to return a valid address
		err = wait.PollImmediate(retryInterval, retryTimeout, func() (bool, error) {
			pingSrc = getPodAddress(srcPingPodName, f.Namespace.Name)
			validIP = net.ParseIP(pingSrc)
			if validIP == nil {
				return false, nil
			}
			return true, nil
		})
		// Fail the test if no address is ever retrieved
		if err != nil {
			framework.Failf("Error trying to get the pod IP address")
		}
		// add a host route on the first mock gateway for return traffic to the pod
		_, err = runCommand("docker", "exec", gwContainerNameAlt1, "ip", "route", "add", pingSrc, "via", nodeIP)
		if err != nil {
			framework.Failf("failed to add the pod host route on the test container: %v", err)
		}
		_, err = runCommand("docker", "exec", gwContainerNameAlt1, "ping", "-c", "5", pingSrc)
		framework.ExpectNoError(err, "Failed to ping %s from container %s", pingSrc, gwContainerNameAlt1)

		time.Sleep(time.Second * 15)
		// Verify the gateway and remote address is reachable from the initial pod
		ginkgo.By(fmt.Sprintf("Verifying connectivity without vxlan to the updated annotation and initial external gateway %s and remote address %s", exGWIpAlt1, exGWRemoteIpAlt1))
		_, err = framework.RunKubectl(f.Namespace.Name, "exec", srcPingPodName, testContainerFlag, "--", "ping", "-w", "40", exGWRemoteIpAlt1)
		if err != nil {
			framework.Failf("Failed to ping the first gateway network %s from container %s on node %s: %v", exGWRemoteIpAlt1, ovnContainer, ovnWorkerNode, err)
		}
		// start the container that will act as a new external gateway that the tests will be updated to use
		_, err = runCommand("docker", "run", "-itd", "--privileged", "--network", externalContainerNetwork, "--name", gwContainerNameAlt2, "centos")
		if err != nil {
			framework.Failf("failed to start external gateway test container %s: %v", gwContainerNameAlt2, err)
		}
		// retrieve the container ip of the external gateway container
		alt2IPv4, alt2IPv6 := getContainerAddressesForNetwork(gwContainerNameAlt2, externalContainerNetwork)
		exGWIpAlt2 := alt2IPv4
		if isIPv6Cluster {
			exGWIpAlt2 = alt2IPv6
		}

		// override the annotation in the test namespace with the new gateway
		annotateArgs = []string{
			"annotate",
			"namespace",
			f.Namespace.Name,
			fmt.Sprintf("k8s.ovn.org/routing-external-gws=%s", exGWIpAlt2),
			"--overwrite",
		}
		framework.Logf("Annotating the external gateway test namespace to a new container remote IP:%s gw:%s ", exGWIpAlt2, exGWRemoteIpAlt2)
		framework.RunKubectlOrDie(f.Namespace.Name, annotateArgs...)
		// add loopback interface used to validate all traffic is getting drained through the gateway
		_, err = runCommand("docker", "exec", gwContainerNameAlt2, "ip", "address", "add", exGWRemoteCidrAlt2, "dev", "lo")
		if err != nil {
			framework.Failf("failed to add the loopback ip to dev lo on the test container: %v", err)
		}
		// add a host route on the second mock gateway for return traffic to the pod
		_, err = runCommand("docker", "exec", gwContainerNameAlt2, "ip", "route", "add", pingSrc, "via", nodeIP)
		if err != nil {
			framework.Failf("failed to add the pod route on the test container: %v", err)
		}

		_, err = runCommand("docker", "exec", gwContainerNameAlt2, "ping", "-c", "5", pingSrc)
		framework.ExpectNoError(err, "Failed to ping %s from container %s", pingSrc, gwContainerNameAlt1)

		// Verify the updated gateway and remote address is reachable from the initial pod
		ginkgo.By(fmt.Sprintf("Verifying connectivity without vxlan to the updated annotation and new external gateway %s and remote IP %s", exGWRemoteIpAlt2, exGWIpAlt2))
		_, err = framework.RunKubectl(f.Namespace.Name, "exec", srcPingPodName, testContainerFlag, "--", "ping", "-w", "40", exGWRemoteIpAlt2)
		if err != nil {
			framework.Failf("Failed to ping the second gateway network %s from container %s on node %s: %v", exGWRemoteIpAlt2, ovnContainer, ovnWorkerNode, err)
		}
	})
})

// Validate the egress firewall policies by applying a policy and verify
// that both explicitly allowed traffic and implicitly denied traffic
// is properly handled as defined in the crd configuration in the test.
var _ = ginkgo.Describe("e2e egress firewall policy validation", func() {
	const (
		svcname string = "egress-firewall-policy"

		ovnContainer           string = "ovnkube-node"
		egressFirewallYamlFile string = "egress-fw.yml"
		testTimeout            string = "5"
		retryInterval                 = 1 * time.Second
		retryTimeout                  = 30 * time.Second
	)

	type nodeInfo struct {
		name   string
		nodeIP string
	}

	var (
		serverNodeInfo       nodeInfo
		exFWPermitTcpDnsDest string
		singleIPMask         string
		exFWDenyTcpDnsDest   string
		exFWPermitTcpWwwDest string
		exFWPermitCIDR       string
		exFWDenyCIDR         string
	)

	f := framework.NewDefaultFramework(svcname)

	// Determine what mode the CI is running in and get relevant endpoint information for the tests
	ginkgo.BeforeEach(func() {
		nodes, err := e2enode.GetBoundedReadySchedulableNodes(f.ClientSet, 2)
		framework.ExpectNoError(err)
		if len(nodes.Items) < 2 {
			framework.Failf(
				"Test requires >= 2 Ready nodes, but there are only %v nodes",
				len(nodes.Items))
		}

		ips := e2enode.CollectAddresses(nodes, v1.NodeInternalIP)

		serverNodeInfo = nodeInfo{
			name:   nodes.Items[1].Name,
			nodeIP: ips[1],
		}

		exFWPermitTcpDnsDest = "8.8.8.8"
		exFWDenyTcpDnsDest = "8.8.4.4"
		exFWPermitTcpWwwDest = "1.1.1.1"
		exFWPermitCIDR = "1.1.1.0/24"
		exFWDenyCIDR = "0.0.0.0/0"
		singleIPMask = "32"
		if IsIPv6Cluster(f.ClientSet) {
			exFWPermitTcpDnsDest = "2001:4860:4860::8888"
			exFWDenyTcpDnsDest = "2001:4860:4860::8844"
			exFWPermitTcpWwwDest = "2606:4700:4700::1111"
			exFWPermitCIDR = "2606:4700:4700::/64"
			exFWDenyCIDR = "::/0"
			singleIPMask = "128"
		}
	})

	ginkgo.AfterEach(func() {})

	ginkgo.It("Should validate the egress firewall policy functionality against remote hosts", func() {
		srcPodName := "e2e-egress-fw-src-pod"
		command := []string{"bash", "-c", "sleep 20000"}
		frameworkNsFlag := fmt.Sprintf("--namespace=%s", f.Namespace.Name)
		testContainer := fmt.Sprintf("%s-container", srcPodName)
		testContainerFlag := fmt.Sprintf("--container=%s", testContainer)
		// egress firewall crd yaml configuration
		var egressFirewallConfig = fmt.Sprintf(`kind: EgressFirewall
apiVersion: k8s.ovn.org/v1
metadata:
  name: default
  namespace: %s
spec:
  egress:
  - type: Allow
    to:
      cidrSelector: %s/%s
  - type: Allow
    to:
      cidrSelector: %s
    ports:
      - protocol: TCP
        port: 80
  - type: Deny
    to:
      cidrSelector: %s
`, f.Namespace.Name, exFWPermitTcpDnsDest, singleIPMask, exFWPermitCIDR, exFWDenyCIDR)
		// write the config to a file for application and defer the removal
		if err := ioutil.WriteFile(egressFirewallYamlFile, []byte(egressFirewallConfig), 0644); err != nil {
			framework.Failf("Unable to write CRD config to disk: %v", err)
		}
		defer func() {
			if err := os.Remove(egressFirewallYamlFile); err != nil {
				framework.Logf("Unable to remove the CRD config from disk: %v", err)
			}
		}()
		// create the CRD config parameters
		applyArgs := []string{
			"apply",
			frameworkNsFlag,
			"-f",
			egressFirewallYamlFile,
		}
		framework.Logf("Applying EgressFirewall configuration: %s ", applyArgs)
		// apply the egress firewall configuration
		framework.RunKubectlOrDie(f.Namespace.Name, applyArgs...)
		// create the pod that will be used as the source for the connectivity test
		createGenericPod(f, srcPodName, serverNodeInfo.name, f.Namespace.Name, command)

		// Wait for pod exgw setup to be almost ready
		err := wait.PollImmediate(retryInterval, retryTimeout, func() (bool, error) {
			kubectlOut := getPodAddress(srcPodName, f.Namespace.Name)
			validIP := net.ParseIP(kubectlOut)
			if validIP == nil {
				return false, nil
			}
			return true, nil
		})
		// Fail the test if no address is ever retrieved
		if err != nil {
			framework.Failf("Error trying to get the pod IP address %v", err)
		}
		// Verify the remote host/port as explicitly allowed by the firewall policy is reachable
		ginkgo.By(fmt.Sprintf("Verifying connectivity to an explicitly allowed host %s is permitted as defined by the external firewall policy", exFWPermitTcpDnsDest))
		_, err = framework.RunKubectl(f.Namespace.Name, "exec", srcPodName, testContainerFlag, "--", "nc", "-vz", "-w", testTimeout, exFWPermitTcpDnsDest, "53")
		if err != nil {
			framework.Failf("Failed to connect to the remote host %s from container %s on node %s: %v", exFWPermitTcpDnsDest, ovnContainer, serverNodeInfo.name, err)
		}
		// Verify the remote host/port as implicitly denied by the firewall policy is not reachable
		ginkgo.By(fmt.Sprintf("Verifying connectivity to an implicitly denied host %s is not permitted as defined by the external firewall policy", exFWDenyTcpDnsDest))
		_, err = framework.RunKubectl(f.Namespace.Name, "exec", srcPodName, testContainerFlag, "--", "nc", "-vz", "-w", testTimeout, exFWDenyTcpDnsDest, "53")
		if err == nil {
			framework.Failf("Succeeded in connecting the implicitly denied remote host %s from container %s on node %s", exFWDenyTcpDnsDest, ovnContainer, serverNodeInfo.name)
		}
		// Verify the the explicitly allowed host/port tcp port 80 rule is functional
		ginkgo.By(fmt.Sprintf("Verifying connectivity to an explicitly allowed host %s is permitted as defined by the external firewall policy", exFWPermitTcpWwwDest))
		_, err = framework.RunKubectl(f.Namespace.Name, "exec", srcPodName, testContainerFlag, "--", "nc", "-vz", "-w", testTimeout, exFWPermitTcpWwwDest, "80")
		if err != nil {
			framework.Failf("Failed to curl the remote host %s from container %s on node %s: %v", exFWPermitTcpWwwDest, ovnContainer, serverNodeInfo.name, err)
		}
		// Verify the remote host/port 443 as implicitly denied by the firewall policy is not reachable
		ginkgo.By(fmt.Sprintf("Verifying connectivity to an implicitly denied port on host %s is not permitted as defined by the external firewall policy", exFWPermitTcpWwwDest))
		_, err = framework.RunKubectl(f.Namespace.Name, "exec", srcPodName, testContainerFlag, "--", "nc", "-vz", "-w", testTimeout, exFWPermitTcpWwwDest, "443")
		if err == nil {
			framework.Failf("Failed to curl the remote host %s from container %s on node %s: %v", exFWPermitTcpWwwDest, ovnContainer, serverNodeInfo.name, err)
		}
	})
	ginkgo.It("Should validate the egress firewall DNS does not deadlock when adding many dnsNames", func() {
		frameworkNsFlag := fmt.Sprintf("--namespace=%s", f.Namespace.Name)
		var egressFirewallConfig = fmt.Sprintf(`kind: EgressFirewall
apiVersion: k8s.ovn.org/v1
metadata:
  name: default
  namespace: %s
spec:
  egress:
  - type: Allow
    to:
      cidrSelector: %s/%s
  - type: Allow
    to:
      dnsName: www.test1.com
  - type: Allow
    to:
      dnsName: www.test2.com
  - type: Allow
    to:
      dnsName: www.test3.com
  - type: Allow
    to:
      dnsName: www.test4.com
  - type: Allow
    to:
      dnsName: www.test5.com
  - type: Allow
    to:
      dnsName: www.test6.com
  - type: Allow
    to:
      dnsName: www.test7.com
  - type: Allow
    to:
      dnsName: www.test8.com
  - type: Allow
    to:
      dnsName: www.test9.com
  - type: Allow
    to:
      dnsName: www.test10.com
  - type: Allow
    to:
      dnsName: www.test11.com
  - type: Allow
    to:
      dnsName: www.test12.com
  - type: Allow
    to:
      cidrSelector: %s
    ports:
      - protocol: TCP
        port: 80
  - type: Deny
    to:
      cidrSelector: %s
`, f.Namespace.Name, exFWPermitTcpDnsDest, singleIPMask, exFWPermitCIDR, exFWDenyCIDR)
		// write the config to a file for application and defer the removal
		if err := ioutil.WriteFile(egressFirewallYamlFile, []byte(egressFirewallConfig), 0644); err != nil {
			framework.Failf("Unable to write CRD config to disk: %v", err)
		}
		defer func() {
			if err := os.Remove(egressFirewallYamlFile); err != nil {
				framework.Logf("Unable to remove the CRD config from disk: %v", err)
			}
		}()
		// create the CRD config parameters
		applyArgs := []string{
			"apply",
			frameworkNsFlag,
			"-f",
			egressFirewallYamlFile,
		}
		framework.Logf("Applying EgressFirewall configuration: %s ", applyArgs)
		// apply the egress firewall configuration
		framework.RunKubectlOrDie(f.Namespace.Name, applyArgs...)
		gomega.Eventually(func() bool {
			output, err := framework.RunKubectl(f.Namespace.Name, "get", "egressfirewall", "default")
			if err != nil {
				framework.Failf("could not get the egressfirewall default in namespace: %s", f.Namespace.Name)
			}
			return strings.Contains(output, "EgressFirewall Rules applied")
		}, 30*time.Second).Should(gomega.BeTrue())
	})
})

var _ = ginkgo.Describe("e2e ingress traffic validation", func() {
	const (
		endpointHTTPPort    = 80
		endpointUDPPort     = 90
		clusterHTTPPort     = 81
		clusterHTTPPort2    = 82
		clusterUDPPort      = 91
		clusterUDPPort2     = 92
		clientContainerName = "npclient"
	)

	f := framework.NewDefaultFramework("nodeport-ingress-test")
	endpointsSelector := map[string]string{"servicebackend": "true"}

	var endPoints []*v1.Pod
	var nodesHostnames sets.String
	maxTries := 0
	var nodes *v1.NodeList
	var newNodeAddresses []string
	var externalIpv4 string
	var externalIpv6 string

	ginkgo.Context("Validating ingress traffic", func() {
		ginkgo.BeforeEach(func() {
			endPoints = make([]*v1.Pod, 0)
			nodesHostnames = sets.NewString()

			var err error
			nodes, err = e2enode.GetBoundedReadySchedulableNodes(f.ClientSet, 3)
			framework.ExpectNoError(err)

			if len(nodes.Items) < 3 {
				framework.Failf(
					"Test requires >= 3 Ready nodes, but there are only %v nodes",
					len(nodes.Items))
			}

			ginkgo.By("Creating the endpoints pod, one for each worker")
			for _, node := range nodes.Items {
				// this create a udp / http netexec listener which is able to receive the "hostname"
				// command. We use this to validate that each endpoint is received at least once
				args := []string{
					"netexec",
					fmt.Sprintf("--http-port=%d", endpointHTTPPort),
					fmt.Sprintf("--udp-port=%d", endpointUDPPort),
				}
				pod, err := createPod(f, node.Name+"-ep", node.Name, f.Namespace.Name, []string{}, endpointsSelector, func(p *v1.Pod) {
					p.Spec.Containers[0].Args = args
				})
				framework.ExpectNoError(err)
				endPoints = append(endPoints, pod)
				nodesHostnames.Insert(pod.Name)

				// this is arbitrary and mutuated from k8s network e2e tests. We aim to hit all the endpoints at least once
				maxTries = len(endPoints)*len(endPoints) + 30
			}

			ginkgo.By("Creating an external container to send the traffic from")
			// the client uses the netexec command from the agnhost image, which is able to receive commands for poking other
			// addresses.
			// CAP NET_ADMIN is needed to remove neighbor entries for ARP/NS flap tests
			externalIpv4, externalIpv6 = createClusterExternalContainer(clientContainerName, agnhostImage, []string{"--network", "kind", "-P", "--cap-add", "NET_ADMIN"}, []string{"netexec", "--http-port=80"})
		})

		ginkgo.AfterEach(func() {
			deleteClusterExternalContainer(clientContainerName)
		})

		// This test validates ingress traffic to nodeports.
		// It creates a nodeport service on both udp and tcp, and creates a backend pod on each node.
		// The backend pods are using the agnhost - netexec command which replies to commands
		// with different protocols. We use the "hostname" command to have each backend pod to reply
		// with its hostname.
		// We use an external container to poke the service exposed on the node and we iterate until
		// all the hostnames are returned.
		// In case of dual stack enabled cluster, we iterate over all the nodes ips and try to hit the
		// endpoints from both each node's ips.
		ginkgo.It("Should be allowed by nodeport services", func() {
			serviceName := "nodeportsvc"
			ginkgo.By("Creating the nodeport service")
			npSpec := nodePortServiceSpecFrom(serviceName, endpointHTTPPort, endpointUDPPort, clusterHTTPPort, clusterUDPPort, endpointsSelector, v1.ServiceExternalTrafficPolicyTypeCluster)
			np, err := f.ClientSet.CoreV1().Services(f.Namespace.Name).Create(context.Background(), npSpec, metav1.CreateOptions{})
			nodeTCPPort, nodeUDPPort := nodePortsFromService(np)
			framework.ExpectNoError(err)

			ginkgo.By("Waiting for the endpoints to pop up")
			err = framework.WaitForServiceEndpointsNum(f.ClientSet, f.Namespace.Name, serviceName, len(endPoints), time.Second, wait.ForeverTestTimeout)
			framework.ExpectNoError(err, "failed to validate endpoints for service %s in namespace: %s", serviceName, f.Namespace.Name)

			for _, protocol := range []string{"http", "udp"} {
				for _, node := range nodes.Items {
					for _, nodeAddress := range node.Status.Addresses {
						// skipping hostnames
						if !addressIsIP(nodeAddress) {
							continue
						}

						responses := sets.NewString()
						valid := false
						nodePort := nodeTCPPort
						if protocol == "udp" {
							nodePort = nodeUDPPort
						}

<<<<<<< HEAD
	ginkgo.BeforeEach(func() {

		// retrieve worker node names
		nodes, err := e2enode.GetBoundedReadySchedulableNodes(f.ClientSet, 3)
		framework.ExpectNoError(err)
		if len(nodes.Items) < 3 {
			framework.Failf(
				"Test requires >= 3 Ready nodes, but there are only %v nodes",
				len(nodes.Items))
		}
		ips := e2enode.CollectAddresses(nodes, v1.NodeInternalIP)
		workerNodeInfo = nodeInfo{
			name:   nodes.Items[1].Name,
			nodeIP: ips[1],
		}
	})

	ginkgo.AfterEach(func() {
		// tear down the containers simulating the gateways
		if cid, _ := runCommand("docker", "ps", "-qaf", fmt.Sprintf("name=%s", gwContainer1)); cid != "" {
			if _, err := runCommand("docker", "rm", "-f", gwContainer1); err != nil {
				framework.Logf("failed to delete the gateway test container %s %v", gwContainer1, err)
			}
		}
		if cid, _ := runCommand("docker", "ps", "-qaf", fmt.Sprintf("name=%s", gwContainer2)); cid != "" {
			if _, err := runCommand("docker", "rm", "-f", gwContainer2); err != nil {
				framework.Logf("failed to delete the gateway test container %s %v", gwContainer2, err)
			}
		}
	})

	ginkgo.It("Should validate connectivity to multiple external gateways for an ECMP scenario", func() {

		var (
			pingSrc           string
			ciNetworkFlag     = "{{ .NetworkSettings.Networks.kind.IPAddress }}"
			srcPingPodName    = "e2e-exgw-ecmp-src-ping-pod"
			command           = []string{"bash", "-c", "sleep 20000"}
			testContainer     = fmt.Sprintf("%s-container", srcPingPodName)
			testContainerFlag = fmt.Sprintf("--container=%s", testContainer)
		)

		// start the first container that will act as an external gateway
		_, err := runCommand("docker", "run", "-itd", "--privileged", "--network", ciNetworkName, "--name", gwContainer1, "centos/tools")
		if err != nil {
			framework.Failf("failed to start external gateway test container %s: %v", gwContainer1, err)
		}
		// retrieve the container ip of the external gateway container
		exGWIp1, err := runCommand("docker", "inspect", "-f", ciNetworkFlag, gwContainer1)
		if err != nil {
			framework.Failf("failed to start external gateway test container: %v", err)
		}
		// trim newline from the inspect output
		exGWIp1 = strings.TrimSuffix(exGWIp1, "\n")
		if ip := net.ParseIP(exGWIp1); ip == nil {
			framework.Failf("Unable to retrieve a valid address from container %s with inspect output of %s", gwContainer1, exGWIp1)
		}

		// start the second container that will act as an external gateway
		_, err = runCommand("docker", "run", "-itd", "--privileged", "--network", ciNetworkName, "--name", gwContainer2, "centos/tools")
		if err != nil {
			framework.Failf("failed to start external gateway test container %s: %v", gwContainer2, err)
		}
		// retrieve the container ip of the external gateway container
		exGWIp2, err := runCommand("docker", "inspect", "-f", ciNetworkFlag, gwContainer2)
		if err != nil {
			framework.Failf("failed to start external gateway test container: %v", err)
		}
		// trim newline from the inspect output
		exGWIp2 = strings.TrimSuffix(exGWIp2, "\n")
		if ip := net.ParseIP(exGWIp2); ip == nil {
			framework.Failf("Unable to retrieve a valid address from container %s with inspect output of %s", gwContainer2, exGWIp2)
		}

		// annotate the test namespace with multiple gateways defined
		annotateArgs := []string{
			"annotate",
			"namespace",
			f.Namespace.Name,
			fmt.Sprintf("k8s.ovn.org/routing-external-gws=%s,%s", exGWIp1, exGWIp2),
		}
		framework.Logf("Annotating the external gateway test namespace to container gateways: %s, %s", exGWIp1, exGWIp2)
		framework.RunKubectlOrDie(f.Namespace.Name, annotateArgs...)

		nodeIP, err := runCommand("docker", "inspect", "-f", ciNetworkFlag, workerNodeInfo.name)
		if err != nil {
			framework.Failf("failed to get the node ip address from node %s %v", workerNodeInfo.name, err)
		}
		nodeIP = strings.TrimSuffix(nodeIP, "\n")
		if ip := net.ParseIP(nodeIP); ip == nil {
			framework.Failf("Unable to retrieve a valid address from container %s with inspect output of %s", workerNodeInfo.name, nodeIP)
		}
		framework.Logf("the pod side node is %s and the source node ip is %s", workerNodeInfo.name, nodeIP)
		podCIDR, err := getNodePodCIDR(workerNodeInfo.name)
		if err != nil {
			framework.Failf("Error retrieving the pod cidr from %s %v", workerNodeInfo.name, err)
		}
		framework.Logf("the pod cidr for node %s is %s", workerNodeInfo.name, podCIDR)

		// Add loopback addresses used to validate all traffic is getting drained
		// through the gateway. OVN will choose an ECMP route based on a 5-tuple hash,
		// so we need to cycle through multiple dest IPs to be able to hit both gateways
		for _, containerName := range []string{gwContainer1, gwContainer2} {
			for lastOctet := 1; lastOctet <= ecmpRetry; lastOctet++ {
				gwLoPrefix := fmt.Sprintf("%s%d/32", exGWRemoteIpPrefix, lastOctet)
				// add the loopback addresses to the gateway container
				_, err = runCommand("docker", "exec", containerName, "ip", "address", "add", gwLoPrefix, "dev", "lo")
				if err != nil {
					framework.Failf("failed to add the loopback ip to dev lo on the test container %s: %v", containerName, err)
				}
			}
		}

		// Create the pod that will be used as the source for the connectivity test
		createGenericPod(f, srcPingPodName, workerNodeInfo.name, f.Namespace.Name, command)
		// wait for the pod setup to return a valid address
		err = wait.PollImmediate(retryInterval, retryTimeout, func() (bool, error) {
			pingSrc = getPodAddress(srcPingPodName, f.Namespace.Name)
			validIP := net.ParseIP(pingSrc)
			if validIP == nil {
				return false, nil
			}
			return true, nil
		})
		// Fail the test if no address is ever retrieved
		if err != nil {
			framework.Failf("Error trying to get the pod IP address")
		}
		// add a host route on the gateways for return traffic to the pod
		_, err = runCommand("docker", "exec", gwContainer1, "ip", "route", "add", pingSrc, "via", nodeIP)
		if err != nil {
			framework.Failf("failed to add the pod host route on the test container %s: %v", gwContainer1, err)
		}
		_, err = runCommand("docker", "exec", gwContainer2, "ip", "route", "add", pingSrc, "via", nodeIP)
		if err != nil {
			framework.Failf("failed to add the pod host route on the test container %s: %v", gwContainer2, err)
		}

		// Verify the gateways and remote loopback addresses are reachable from the pod.
		// Iterate checking connectivity to the loopbacks on the gateways until tcpdump see
		// the traffic or 20 attempts fail. Odds of a false negative here is ~ (1/2)^20
		ginkgo.By(fmt.Sprintf("Verifying ecmp connectivity to the external gateways by iterating through the prefix %s", exGWRemoteIpPrefix))

		// create a buffered channel that will handle error reporting from the goroutines
		icmpChan := make(chan error, 2)

		// Check for egress traffic to both gateway loopback addresses using tcpdump, since
		// /proc/net/dev counters only record the ingress interface traffic is received on.
		// The test will waits until an ICMP packet is matched on the gateways or fail the
		// test if a packet to the loopback is not received within the timer interval.
		// If an ICMP packet is never detected, return the error via the specified chanel.
		go func() {
			defer ginkgo.GinkgoRecover()
			_, err = runCommand("docker", "exec", gwContainer1, "timeout", testTimeout, "tcpdump", "-c", "1", "icmp")
			if err == nil {
				framework.Logf("ICMP packet successfully detected on gateway %s", gwContainer1)
				icmpChan <- err
			}
			icmpChan <- err
		}()
		go func() {
			defer ginkgo.GinkgoRecover()
			_, err = runCommand("docker", "exec", gwContainer2, "timeout", testTimeout, "tcpdump", "-c", "1", "icmp")
			if err == nil {
				framework.Logf("ICMP packet successfully detected on gateway %s", gwContainer2)
				icmpChan <- err
			}
			icmpChan <- err
		}()

		// spawn a goroutine to asynchronously (to speed up the test)
		// to ping the gateway loopbacks on both containers via ECMP.
		for lastOctet := 1; lastOctet <= ecmpRetry; lastOctet++ {
			gwLo := fmt.Sprintf("%s%d", exGWRemoteIpPrefix, lastOctet)
			go func() {
				defer ginkgo.GinkgoRecover()
				_, err = framework.RunKubectl(f.Namespace.Name, "exec", srcPingPodName, testContainerFlag, "--", "ping", "-c", testTimeout, gwLo)
				if err != nil {
					framework.Logf("error generating a ping from the test pod %s: %v", srcPingPodName, err)
				}
			}()
		}

		// collect any errors and report them in a failure report
		errs := []error{}
		for i := 0; i < 2; i++ {
			if err := <-icmpChan; err != nil {
				errs = append(errs, err)
			}
		}
		if len(errs) > 0 {
			framework.Failf("failed to reach the mock gateway(s):\n%v", errs)
		}
	})
})

var _ = ginkgo.Describe("e2e ingress traffic validation", func() {
	const (
		endpointHTTPPort    = 80
		endpointUDPPort     = 90
		clusterHTTPPort     = 81
		clusterUDPPort      = 91
		clientContainerName = "npclient"
	)

	f := framework.NewDefaultFramework("nodeport-ingress-test")
	endpointsSelector := map[string]string{"servicebackend": "true"}

	var endPoints []*v1.Pod
	var nodesHostnames sets.String
	maxTries := 0
	var nodes *v1.NodeList
	var newNodeAddresses []string
	var externalIpv4 string
	var externalIpv6 string

	ginkgo.Context("Validating ingress traffic", func() {
		ginkgo.BeforeEach(func() {
			endPoints = make([]*v1.Pod, 0)
			nodesHostnames = sets.NewString()

			var err error
			nodes, err = e2enode.GetBoundedReadySchedulableNodes(f.ClientSet, 3)
			framework.ExpectNoError(err)

			if len(nodes.Items) < 3 {
				framework.Failf(
					"Test requires >= 3 Ready nodes, but there are only %v nodes",
					len(nodes.Items))
			}
=======
						ginkgo.By("Hitting the nodeport on " + node.Name + " and reaching all the endpoints " + protocol)
						for i := 0; i < maxTries; i++ {
							epHostname := pokeEndpointHostname(clientContainerName, protocol, nodeAddress.Address, nodePort)
							responses.Insert(epHostname)
>>>>>>> f0d82ea9

							// each endpoint returns its hostname. By doing this, we validate that each ep was reached at least once.
							if responses.Equal(nodesHostnames) {
								framework.Logf("Validated node %s on address %s after %d tries", node.Name, nodeAddress.Address, i)
								valid = true
								break
							}
						}
						framework.ExpectEqual(valid, true, "Validation failed for node", node, responses, nodePort)
					}
				}
			}
<<<<<<< HEAD

			ginkgo.By("Creating an external container to send the traffic from")
			// the client uses the netexec command from the agnhost image, which is able to receive commands for poking other
			// addresses.
			externalIpv4, externalIpv6 = createClusterExternalContainer(clientContainerName, agnhostImage, []string{"--network", "kind", "-P"}, []string{"netexec", "--http-port=80"})
		})

		ginkgo.AfterEach(func() {
			deleteClusterExternalContainer(clientContainerName)
=======
>>>>>>> f0d82ea9
		})
		// This test validates ingress traffic to nodeports with externalTrafficPolicy Set to local.
		// It creates a nodeport service on both udp and tcp, and creates a backend pod on each node.
		// The backend pod is using the agnhost - netexec command which replies to commands
		// with different protocols. We use the "hostname" and "clientip" commands to have each backend
		// pod to reply with its hostname and the request packet's srcIP.
		// We use an external container to poke the service exposed on the node and ensure that only the
		// nodeport on the node with the backend actually receives traffic and that the packet is not
		// SNATed.
		// In case of dual stack enabled cluster, we iterate over all the nodes ips and try to hit the
		// endpoints from both each node's ips.
<<<<<<< HEAD
		ginkgo.It("Should be allowed by nodeport services", func() {
			serviceName := "nodeportsvc"
			ginkgo.By("Creating the nodeport service")
			npSpec := nodePortServiceSpecFrom(serviceName, endpointHTTPPort, endpointUDPPort, clusterHTTPPort, clusterUDPPort, endpointsSelector, v1.ServiceExternalTrafficPolicyTypeCluster)
=======
		ginkgo.It("Should be allowed to node local cluster-networked endpoints by nodeport services with externalTrafficPolicy=local", func() {
			serviceName := "nodeportsvclocal"
			ginkgo.By("Creating the nodeport service with externalTrafficPolicy=local")
			npSpec := nodePortServiceSpecFrom(serviceName, endpointHTTPPort, endpointUDPPort, clusterHTTPPort, clusterUDPPort, endpointsSelector, v1.ServiceExternalTrafficPolicyTypeLocal)
>>>>>>> f0d82ea9
			np, err := f.ClientSet.CoreV1().Services(f.Namespace.Name).Create(context.Background(), npSpec, metav1.CreateOptions{})
			nodeTCPPort, nodeUDPPort := nodePortsFromService(np)
			framework.ExpectNoError(err)

			ginkgo.By("Waiting for the endpoints to pop up")
			err = framework.WaitForServiceEndpointsNum(f.ClientSet, f.Namespace.Name, serviceName, len(endPoints), time.Second, wait.ForeverTestTimeout)
			framework.ExpectNoError(err, "failed to validate endpoints for service %s in namespace: %s", serviceName, f.Namespace.Name)

			for _, protocol := range []string{"http", "udp"} {
				for _, node := range nodes.Items {
					for _, nodeAddress := range node.Status.Addresses {
						// skipping hostnames
						if !addressIsIP(nodeAddress) {
							continue
						}

						responses := sets.NewString()
						// Fill expected responses, it should hit the nodeLocal endpoints and not SNAT packet IP
						expectedResponses := sets.NewString()

						if utilnet.IsIPv6String(nodeAddress.Address) {
							expectedResponses.Insert(node.Name+"-ep", externalIpv6)
						} else {
							expectedResponses.Insert(node.Name+"-ep", externalIpv4)
						}

						valid := false
						nodePort := nodeTCPPort
						if protocol == "udp" {
							nodePort = nodeUDPPort
						}

						ginkgo.By("Hitting the nodeport on " + node.Name + " and trying to reach only the local endpoint with protocol " + protocol)

						for i := 0; i < maxTries; i++ {
							epHostname := pokeEndpointHostname(clientContainerName, protocol, nodeAddress.Address, nodePort)
							epClientIP := pokeEndpointClientIP(clientContainerName, protocol, nodeAddress.Address, nodePort)
							responses.Insert(epHostname, epClientIP)

							if responses.Equal(expectedResponses) {
								framework.Logf("Validated local endpoint on node %s with address %s, and packet src IP ", node.Name, nodeAddress.Address, epClientIP)
								valid = true
								break
							}

						}
						framework.ExpectEqual(valid, true, "Validation failed for node", node.Name, responses, nodePort)
					}
				}
			}
		})
<<<<<<< HEAD
		// This test validates ingress traffic to nodeports with externalTrafficPolicy Set to local.
		// It creates a nodeport service on both udp and tcp, and creates a backend pod on each node.
		// The backend pod is using the agnhost - netexec command which replies to commands
		// with different protocols. We use the "hostname" and "clientip" commands to have each backend
		// pod to reply with its hostname and the request packet's srcIP.
		// We use an external container to poke the service exposed on the node and ensure that only the
		// nodeport on the node with the backend actually receives traffic and that the packet is not
		// SNATed.
		// In case of dual stack enabled cluster, we iterate over all the nodes ips and try to hit the
		// endpoints from both each node's ips.
		ginkgo.It("Should be allowed to node local cluster-networked endpoints by nodeport services with externalTrafficPolicy=local", func() {
			serviceName := "nodeportsvclocal"
			ginkgo.By("Creating the nodeport service with externalTrafficPolicy=local")
			npSpec := nodePortServiceSpecFrom(serviceName, endpointHTTPPort, endpointUDPPort, clusterHTTPPort, clusterUDPPort, endpointsSelector, v1.ServiceExternalTrafficPolicyTypeLocal)
			np, err := f.ClientSet.CoreV1().Services(f.Namespace.Name).Create(context.Background(), npSpec, metav1.CreateOptions{})
			nodeTCPPort, nodeUDPPort := nodePortsFromService(np)
			framework.ExpectNoError(err)

			ginkgo.By("Waiting for the endpoints to pop up")
			err = framework.WaitForServiceEndpointsNum(f.ClientSet, f.Namespace.Name, serviceName, len(endPoints), time.Second, wait.ForeverTestTimeout)
			framework.ExpectNoError(err, "failed to validate endpoints for service %s in namespace: %s", serviceName, f.Namespace.Name)

			for _, protocol := range []string{"http", "udp"} {
				for _, node := range nodes.Items {
					for _, nodeAddress := range node.Status.Addresses {
						// skipping hostnames
						if !addressIsIP(nodeAddress) {
							continue
						}

						responses := sets.NewString()
						// Fill expected responses, it should hit the nodeLocal endpoints and not SNAT packet IP
						expectedResponses := sets.NewString()

						if utilnet.IsIPv6String(nodeAddress.Address) {
							expectedResponses.Insert(node.Name+"-ep", externalIpv6)
						} else {
							expectedResponses.Insert(node.Name+"-ep", externalIpv4)
						}

						valid := false
						nodePort := nodeTCPPort
						if protocol == "udp" {
							nodePort = nodeUDPPort
						}

						ginkgo.By("Hitting the nodeport on " + node.Name + " and trying to reach only the local endpoint with protocol " + protocol)

						for i := 0; i < maxTries; i++ {
							epHostname := pokeEndpointHostname(clientContainerName, protocol, nodeAddress.Address, nodePort)
							epClientIP := pokeEndpointClientIP(clientContainerName, protocol, nodeAddress.Address, nodePort)
							responses.Insert(epHostname, epClientIP)

							if responses.Equal(expectedResponses) {
								framework.Logf("Validated local endpoint on node %s with address %s, and packet src IP ", node.Name, nodeAddress.Address, epClientIP)
								valid = true
								break
							}

						}
						framework.ExpectEqual(valid, true, "Validation failed for node", node.Name, responses, nodePort)
					}
				}
			}
		})
=======
>>>>>>> f0d82ea9
		// This test validates ingress traffic to externalservices.
		// It creates a service on both udp and tcp and assignes all the first node's addresses as
		// external addresses. Then, creates a backend pod on each node.
		// The backend pods are using the agnhost - netexec command which replies to commands
		// with different protocols. We use the "hostname" command to have each backend pod to reply
		// with its hostname.
		// We use an external container to poke the service exposed on the node and we iterate until
		// all the hostnames are returned.
		// In case of dual stack enabled cluster, we iterate over all the node's addresses and try to hit the
		// endpoints from both each node's ips.
		ginkgo.It("Should be allowed by externalip services", func() {
			serviceName := "externalipsvc"
			serviceName2 := "externalipsvc2"

			// collecting all the first node's addresses
			addresses := []string{}
			for _, a := range nodes.Items[0].Status.Addresses {
				if addressIsIP(a) {
					addresses = append(addresses, a.Address)
				}
			}

			// We will create 2 services, test the first, then delete the first service
			// Deleting the first externalip service should not affect the ARP/NS redirect rule pushed into OVS breth0 and the second service should still behave
			// correctly after deletion of the first service
			ginkgo.By("Creating the first externalip service")
			externalIPsvcSpec := externalIPServiceSpecFrom(serviceName, endpointHTTPPort, endpointUDPPort, clusterHTTPPort, clusterUDPPort, endpointsSelector, addresses)
			_, err := f.ClientSet.CoreV1().Services(f.Namespace.Name).Create(context.Background(), externalIPsvcSpec, metav1.CreateOptions{})
			framework.ExpectNoError(err)

			ginkgo.By("Creating the second externalip service on the same VIP")
			externalIPsvcSpec2 := externalIPServiceSpecFrom(serviceName2, endpointHTTPPort, endpointUDPPort, clusterHTTPPort2, clusterUDPPort2, endpointsSelector, addresses)
			_, err = f.ClientSet.CoreV1().Services(f.Namespace.Name).Create(context.Background(), externalIPsvcSpec2, metav1.CreateOptions{})
			framework.ExpectNoError(err)

			ginkgo.By("Waiting for the endpoints to pop up")
			err = framework.WaitForServiceEndpointsNum(f.ClientSet, f.Namespace.Name, serviceName, len(endPoints), time.Second, wait.ForeverTestTimeout)
			framework.ExpectNoError(err, "failed to validate endpoints for service %s in namespace: %s", serviceName, f.Namespace.Name)

			for _, externalAddress := range addresses {
				ginkgo.By(fmt.Sprintf("Making sure that the neighbor entry is stable for endpoint IP %s", externalAddress))
				valid := isNeighborEntryStable(clientContainerName, externalAddress, 10)
				framework.ExpectEqual(valid, true, "Validation failed for neighbor entry of external address: %s", externalAddress)

				for _, protocol := range []string{"http", "udp"} {
					externalPort := int32(clusterHTTPPort)
					if protocol == "udp" {
						externalPort = int32(clusterUDPPort)
					}
					ginkgo.By(
						fmt.Sprintf("Hitting the external service on IP %s, protocol %s, port %d and reaching all the endpoints",
							externalAddress,
							protocol,
							externalPort))
					valid = pokeExternalIpService(clientContainerName, protocol, externalAddress, externalPort, maxTries, nodesHostnames)
					framework.ExpectEqual(valid, true, "Validation failed for external address", externalAddress)
				}
			}

			// Deleting the first externalip service should not affect the ARP/NS redirect rules
			ginkgo.By("Deleting the first externalip service")
			err = f.ClientSet.CoreV1().Services(f.Namespace.Name).Delete(context.Background(), serviceName, metav1.DeleteOptions{})
			framework.ExpectNoError(err, "failed to delete the first external IP service for service %s in namespace: %s", serviceName, f.Namespace.Name)

			for _, externalAddress := range addresses {
				ginkgo.By(fmt.Sprintf("Making sure that the neighbor entry is stable for endpoint IP %s", externalAddress))
				valid := isNeighborEntryStable(clientContainerName, externalAddress, 10)
				framework.ExpectEqual(valid, true, "Validation failed for neighbor entry of external address: %s", externalAddress)

				for _, protocol := range []string{"http", "udp"} {
					externalPort := int32(clusterHTTPPort2)
					if protocol == "udp" {
						externalPort = int32(clusterUDPPort2)
					}
					ginkgo.By(
						fmt.Sprintf("Hitting the external service on IP %s, protocol %s, port %d and reaching all the endpoints",
							externalAddress,
							protocol,
							externalPort))
					valid = pokeExternalIpService(clientContainerName, protocol, externalAddress, externalPort, maxTries, nodesHostnames)
					framework.ExpectEqual(valid, true, "Validation failed for external address", externalAddress)
				}
			}
		})
	})
	ginkgo.Context("Validating ExternalIP ingress traffic to manually added node IPs", func() {
		ginkgo.BeforeEach(func() {
			endPoints = make([]*v1.Pod, 0)
			nodesHostnames = sets.NewString()

			var err error
			nodes, err = e2enode.GetBoundedReadySchedulableNodes(f.ClientSet, 3)
			framework.ExpectNoError(err)

			if len(nodes.Items) < 3 {
				framework.Failf(
					"Test requires >= 3 Ready nodes, but there are only %v nodes",
					len(nodes.Items))
			}

			ginkgo.By("Creating the endpoints pod, one for each worker")
			for _, node := range nodes.Items {
				// this create a udp / http netexec listener which is able to receive the "hostname"
				// command. We use this to validate that each endpoint is received at least once
				args := []string{
					"netexec",
					fmt.Sprintf("--http-port=%d", endpointHTTPPort),
					fmt.Sprintf("--udp-port=%d", endpointUDPPort),
				}
				pod, err := createPod(f, node.Name+"-ep", node.Name, f.Namespace.Name, []string{}, endpointsSelector, func(p *v1.Pod) {
					p.Spec.Containers[0].Args = args
				})
				framework.ExpectNoError(err)
				endPoints = append(endPoints, pod)
				nodesHostnames.Insert(pod.Name)

				// this is arbitrary and mutuated from k8s network e2e tests. We aim to hit all the endpoints at least once
				maxTries = len(endPoints)*len(endPoints) + 30
			}

			ginkgo.By("Creating an external container to send the traffic from")
			// the client uses the netexec command from the agnhost image, which is able to receive commands for poking other
			// addresses.
			createClusterExternalContainer(clientContainerName, agnhostImage, []string{"--network", "kind", "-P"}, []string{"netexec", "--http-port=80"})

			ginkgo.By("Adding ip addresses to each node")
			// add new secondary IP from node subnet to all nodes, if the cluster is v6 add an ipv6 address
			var newIP string
			for i, node := range nodes.Items {
				if utilnet.IsIPv6String(e2enode.GetAddresses(&node, v1.NodeInternalIP)[0]) {
					newIP = "fc00:f853:ccd:e794::" + strconv.Itoa(i)
				} else {
					newIP = "172.18.1." + strconv.Itoa(i)
				}
				// manually add the a secondary IP to each node
				_, err := runCommand("docker", "exec", node.Name, "ip", "addr", "add", newIP, "dev", "breth0")
				if err != nil {
					framework.Failf("failed to add new Addresses to node %s: %v", node.Name, err)
				}

				newNodeAddresses = append(newNodeAddresses, newIP)
			}
		})

		ginkgo.AfterEach(func() {
			deleteClusterExternalContainer(clientContainerName)

			for i, node := range nodes.Items {
				// delete the secondary IP previoulsy added to the nodes
				_, err := runCommand("docker", "exec", node.Name, "ip", "addr", "delete", newNodeAddresses[i], "dev", "breth0")
				if err != nil {
					framework.Failf("failed to delete new Addresses to node %s: %v", node.Name, err)
				}
			}
		})
		// This test validates ingress traffic to externalservices after a new node Ip is added.
		// It creates a service on both udp and tcp and assigns the new node IPs as
		// external Addresses. Then, creates a backend pod on each node.
		// The backend pods are using the agnhost - netexec command which replies to commands
		// with different protocols. We use the "hostname" command to have each backend pod to reply
		// with its hostname.
		// We use an external container to poke the service exposed on the node and we iterate until
		// all the hostnames are returned.
		ginkgo.It("Should be allowed by externalip services to a new node ip", func() {
			serviceName := "externalipsvc"

			ginkgo.By("Creating the externalip service")
			externalIPsvcSpec := externalIPServiceSpecFrom(serviceName, endpointHTTPPort, endpointUDPPort, clusterHTTPPort, clusterUDPPort, endpointsSelector, newNodeAddresses)
			_, err := f.ClientSet.CoreV1().Services(f.Namespace.Name).Create(context.Background(), externalIPsvcSpec, metav1.CreateOptions{})
			framework.ExpectNoError(err)

			ginkgo.By("Waiting for the endpoints to pop up")
			err = framework.WaitForServiceEndpointsNum(f.ClientSet, f.Namespace.Name, serviceName, len(endPoints), time.Second, wait.ForeverTestTimeout)
			framework.ExpectNoError(err, "failed to validate endpoints for service %s in namespace: %s", serviceName, f.Namespace.Name)

			for _, protocol := range []string{"http", "udp"} {
				for _, externalAddress := range newNodeAddresses {
					responses := sets.NewString()
					valid := false
					externalPort := int32(clusterHTTPPort)
					if protocol == "udp" {
						externalPort = int32(clusterUDPPort)
					}

					ginkgo.By("Hitting the external service on " + externalAddress + " and reaching all the endpoints " + protocol)
					for i := 0; i < maxTries; i++ {
						epHostname := pokeEndpointHostname(clientContainerName, protocol, externalAddress, externalPort)
						responses.Insert(epHostname)

						// each endpoint returns its hostname. By doing this, we validate that each ep was reached at least once.
						if responses.Equal(nodesHostnames) {
							framework.Logf("Validated external address %s after %d tries", externalAddress, i)
							valid = true
							break
						}
					}
					framework.ExpectEqual(valid, true, "Validation failed for external address", externalAddress)
				}
			}
		})
	})
})

var _ = ginkgo.Describe("e2e ingress to host-networked pods traffic validation", func() {
	const (
		endpointHTTPPort = 8085
		endpointUDPPort  = 9095
		clusterHTTPPort  = 81
		clusterUDPPort   = 91

		clientContainerName = "npclient"
	)

	f := framework.NewDefaultFramework("nodeport-ingress-test")
	hostNetEndpointsSelector := map[string]string{"hostNetservicebackend": "true"}
	var endPoints []*v1.Pod
	var nodesHostnames sets.String
	maxTries := 0
	var nodes *v1.NodeList
	var externalIpv4 string
	var externalIpv6 string

	// This test validates ingress traffic to nodeports with externalTrafficPolicy Set to local.
	// It creates a nodeport service on both udp and tcp, and creates a host networked
	// backend pod on each node. The backend pod is using the agnhost - netexec command which
	// replies to commands with different protocols. We use the "hostname" and "clientip" commands
	// to have each backend pod to reply with its hostname and the request packet's srcIP.
	// We use an external container to poke the service exposed on the node and ensure that only the
	// nodeport on the node with the backend actually receives traffic and that the packet is not
	// SNATed.
<<<<<<< HEAD
	ginkgo.Context("Validating ingress traffic to Host Netwoked pods", func() {
=======
	ginkgo.Context("Validating ingress traffic to Host Networked pods", func() {
>>>>>>> f0d82ea9
		ginkgo.BeforeEach(func() {
			endPoints = make([]*v1.Pod, 0)
			nodesHostnames = sets.NewString()

			var err error
			nodes, err = e2enode.GetBoundedReadySchedulableNodes(f.ClientSet, 3)
			framework.ExpectNoError(err)

			if len(nodes.Items) < 3 {
				framework.Failf(
					"Test requires >= 3 Ready nodes, but there are only %v nodes",
					len(nodes.Items))
			}

			ginkgo.By("Creating the endpoints pod, one for each worker")
			for _, node := range nodes.Items {
				// this create a udp / http netexec listener which is able to receive the "hostname"
				// command. We use this to validate that each endpoint is received at least once
				args := []string{
					"netexec",
					fmt.Sprintf("--http-port=%d", endpointHTTPPort),
					fmt.Sprintf("--udp-port=%d", endpointUDPPort),
				}

				// create hostNeworkedPods
				hostNetPod, err := createPod(f, node.Name+"-hostnet-ep", node.Name, f.Namespace.Name, []string{}, hostNetEndpointsSelector, func(p *v1.Pod) {
					p.Spec.Containers[0].Args = args
					p.Spec.HostNetwork = true
				})

				framework.ExpectNoError(err)
				endPoints = append(endPoints, hostNetPod)
				nodesHostnames.Insert(hostNetPod.Name)

				// this is arbitrary and mutuated from k8s network e2e tests. We aim to hit all the endpoints at least once
				maxTries = len(endPoints)*len(endPoints) + 30
			}

			ginkgo.By("Creating an external container to send the traffic from")
			// the client uses the netexec command from the agnhost image, which is able to receive commands for poking other
			// addresses.
			externalIpv4, externalIpv6 = createClusterExternalContainer(clientContainerName, agnhostImage, []string{"--network", "kind", "-P"}, []string{"netexec", "--http-port=80"})
		})

		ginkgo.AfterEach(func() {
			deleteClusterExternalContainer(clientContainerName)
		})
		ginkgo.JustAfterEach(func() {
			// Since we're using host neworked pods in the test wait until namespaces delete after each test
			framework.WaitForNamespacesDeleted(f.ClientSet, []string{f.Namespace.Name}, wait.ForeverTestTimeout)
		})

		// Make sure ingress traffic can reach host pod backends for a service without SNAT when externalTrafficPolicy is set to local
		ginkgo.It("Should be allowed to node local host-networked endpoints by nodeport services with externalTrafficPolicy=local", func() {
			serviceName := "nodeportsvclocalhostnet"
			ginkgo.By("Creating the nodeport service with externalTrafficPolicy=local")
			npSpec := nodePortServiceSpecFrom(serviceName, endpointHTTPPort, endpointUDPPort, clusterHTTPPort, clusterUDPPort, hostNetEndpointsSelector, v1.ServiceExternalTrafficPolicyTypeLocal)
			np, err := f.ClientSet.CoreV1().Services(f.Namespace.Name).Create(context.Background(), npSpec, metav1.CreateOptions{})
			framework.ExpectNoError(err)
			nodeTCPPort, nodeUDPPort := nodePortsFromService(np)

			ginkgo.By("Waiting for the endpoints to pop up")
			err = framework.WaitForServiceEndpointsNum(f.ClientSet, f.Namespace.Name, serviceName, len(endPoints), time.Second, wait.ForeverTestTimeout)
			framework.ExpectNoError(err, "failed to validate endpoints for service %s in namespace: %s", serviceName, f.Namespace.Name)

			for _, protocol := range []string{"http", "udp"} {
				for _, node := range nodes.Items {
					for _, nodeAddress := range node.Status.Addresses {
						// skipping hostnames
						if !addressIsIP(nodeAddress) {
							continue
						}

						responses := sets.NewString()
						// Fill expected responses, it should hit the nodeLocal endpoints and not SNAT packet IP
						expectedResponses := sets.NewString()

						if utilnet.IsIPv6String(nodeAddress.Address) {
							expectedResponses.Insert(node.Name, externalIpv6)
						} else {
							expectedResponses.Insert(node.Name, externalIpv4)
						}

						valid := false
						nodePort := nodeTCPPort
						if protocol == "udp" {
							nodePort = nodeUDPPort
						}

						ginkgo.By("Hitting the nodeport on " + node.Name + " and trying to reach only the local endpoint with protocol " + protocol)
						for i := 0; i < maxTries; i++ {
							epHostname := pokeEndpointHostname(clientContainerName, protocol, nodeAddress.Address, nodePort)
							epClientIP := pokeEndpointClientIP(clientContainerName, protocol, nodeAddress.Address, nodePort)
							responses.Insert(epHostname, epClientIP)

							if responses.Equal(expectedResponses) {
								framework.Logf("Validated local endpoint on node %s with address %s, and packet src IP %s ", node.Name, nodeAddress.Address, epClientIP)
								valid = true
								break
							}

						}
						framework.ExpectEqual(valid, true, "Validation failed for node", node.Name, responses, nodePort)
					}
				}
			}
		})
	})
})

// Send traffic from the cluster node itself to a nodeport service on that node
var _ = ginkgo.Describe("host to host-networked pods traffic validation", func() {
	const (
		endpointHTTPPort = 8085
		endpointUDPPort  = 9095
		clusterHTTPPort  = 81
		clusterUDPPort   = 91
	)

	f := framework.NewDefaultFramework("host-to-host-test")
	hostNetEndpointsSelector := map[string]string{"hostNetservicebackend": "true"}
	var endPoints []*v1.Pod
	var nodesHostnames sets.String
	maxTries := 0
	var nodes *v1.NodeList
	// This test validates ingress traffic to nodeports with externalTrafficPolicy Set to local.
	// It creates a nodeport service on both udp and tcp, and creates a host networked
	// backend pod on each node. The backend pod is using the agnhost - netexec command which
	// replies to commands with different protocols. We use the "hostname" and "clientip" commands
	// to have each backend pod to reply with its hostname and the request packet's srcIP.
	// We use the docker exec command to poke the service exposed on the node from the node itself
	// and ensure that only the nodeport on the node with the backend actually receives traffic and
	// that the packet is not SNATed.
	ginkgo.Context("Validating Host to Host Netwoked pods traffic", func() {
		ginkgo.BeforeEach(func() {
			endPoints = make([]*v1.Pod, 0)
			nodesHostnames = sets.NewString()

			var err error
			nodes, err = e2enode.GetBoundedReadySchedulableNodes(f.ClientSet, 3)
			framework.ExpectNoError(err)

			if len(nodes.Items) < 3 {
				framework.Failf(
					"Test requires >= 3 Ready nodes, but there are only %v nodes",
					len(nodes.Items))
			}

			ginkgo.By("Creating the endpoints pod, one for each worker")
			for _, node := range nodes.Items {
				// this create a http netexec listener which is able to receive the "hostname"
				// command. We use this to validate that each endpoint is received at least once
				args := []string{
					"netexec",
					fmt.Sprintf("--http-port=%d", endpointHTTPPort),
				}

				// create hostNeworkPods
				hostNetPod, err := createPod(f, node.Name+"-hostnet-ep", node.Name, f.Namespace.Name, []string{}, hostNetEndpointsSelector, func(p *v1.Pod) {
					p.Spec.Containers[0].Args = args
					p.Spec.HostNetwork = true
				})

				framework.ExpectNoError(err)
				endPoints = append(endPoints, hostNetPod)
				nodesHostnames.Insert(hostNetPod.Name)

				// this is arbitrary and mutuated from k8s network e2e tests. We aim to hit all the endpoints at least once
				maxTries = len(endPoints)*len(endPoints) + 30
			}
		})
		ginkgo.JustAfterEach(func() {
			// Since we're using host neworked pods in the test wait until namespaces delete after each test
			framework.WaitForNamespacesDeleted(f.ClientSet, []string{f.Namespace.Name}, wait.ForeverTestTimeout)
		})
		// Make sure host sourced traffic can reach host pod backends for a service without SNAT when externalTrafficPolicy is set to local
		// Only verify with http
		ginkgo.It("Should be allowed to node local host-networked endpoints by nodeport services with externalTrafficPolicy=local", func() {
			serviceName := "nodeportsvclocalhostnet"
			ginkgo.By("Creating the nodeport service with externalTrafficPolicy=local")
			npSpec := nodePortServiceSpecFrom(serviceName, endpointHTTPPort, endpointUDPPort, clusterHTTPPort, clusterUDPPort, hostNetEndpointsSelector, v1.ServiceExternalTrafficPolicyTypeLocal)
			np, err := f.ClientSet.CoreV1().Services(f.Namespace.Name).Create(context.Background(), npSpec, metav1.CreateOptions{})
			nodeTCPPort, _ := nodePortsFromService(np)
			framework.ExpectNoError(err)

			ginkgo.By("Waiting for the endpoints to pop up")
			err = framework.WaitForServiceEndpointsNum(f.ClientSet, f.Namespace.Name, serviceName, len(endPoints), time.Second, wait.ForeverTestTimeout)
			framework.ExpectNoError(err, "failed to validate endpoints for service %s in namespace: %s", serviceName, f.Namespace.Name)

			for _, protocol := range []string{"http"} {
				for _, node := range nodes.Items {
					for _, nodeAddress := range node.Status.Addresses {
						// skipping hostnames
						if !addressIsIP(nodeAddress) {
							continue
						}

						responses := sets.NewString()
						// Fill expected responses, it should hit the nodeLocal endpoints only and not SNAT packet IP
						expectedResponses := sets.NewString()

						expectedResponses.Insert(node.Name, nodeAddress.Address)

						valid := false
						nodePort := nodeTCPPort

						ginkgo.By("Hitting the nodeport on " + node.Name + " and trying to reach only the local endpoint with protocol " + protocol)
						for i := 0; i < maxTries; i++ {
							epHostname := curlInContainer(node.Name, protocol, nodeAddress.Address, nodePort, "hostname")
							epClientIP := curlInContainer(node.Name, protocol, nodeAddress.Address, nodePort, "clientip")
							ip, _, err := net.SplitHostPort(epClientIP)
							framework.ExpectNoError(err)
							responses.Insert(epHostname, ip)

							if responses.Equal(expectedResponses) {
								framework.Logf("Validated local endpoint on node %s with address %s, and packet src IP %s ", node.Name, nodeAddress.Address, epClientIP)
								valid = true
								break
							}

						}
						framework.ExpectEqual(valid, true, "Validation failed for node", node.Name, responses, nodePort)
					}
				}
			}
		})
	})
})

// This test validates ingress traffic sourced from a mock external gateway
// running as a container. Add a namespace annotated with the IP of the
// mock external container's eth0 address. Add a loopback address and a
// route pointing to the pod in the test namespace. Validate connectivity
// sourcing from the mock gateway container loopback to the test ns pod.
var _ = ginkgo.Describe("e2e ingress gateway traffic validation", func() {
	const (
		svcname     string = "novxlan-externalgw-ingress"
		gwContainer string = "gw-ingress-test-container"
	)

	f := framework.NewDefaultFramework(svcname)

	type nodeInfo struct {
		name   string
		nodeIP string
	}

	var (
		workerNodeInfo nodeInfo
		IsIPv6         bool
	)

	ginkgo.BeforeEach(func() {

		// retrieve worker node names
		nodes, err := e2enode.GetBoundedReadySchedulableNodes(f.ClientSet, 3)
		framework.ExpectNoError(err)
		if len(nodes.Items) < 3 {
			framework.Failf(
				"Test requires >= 3 Ready nodes, but there are only %v nodes",
				len(nodes.Items))
		}
		ips := e2enode.CollectAddresses(nodes, v1.NodeInternalIP)
		workerNodeInfo = nodeInfo{
			name:   nodes.Items[1].Name,
			nodeIP: ips[1],
		}
		IsIPv6 = IsIPv6Cluster(f.ClientSet)
	})

	ginkgo.AfterEach(func() {
		// tear down the container simulating the gateway
		if cid, _ := runCommand("docker", "ps", "-qaf", fmt.Sprintf("name=%s", gwContainer)); cid != "" {
			if _, err := runCommand("docker", "rm", "-f", gwContainer); err != nil {
				framework.Logf("failed to delete the gateway test container %s %v", gwContainer, err)
			}
		}
	})

	ginkgo.It("Should validate ingress connectivity from an external gateway", func() {

		var (
			pingDstPod     string
			dstPingPodName = "e2e-exgw-ingress-ping-pod"
			command        = []string{"bash", "-c", "sleep 20000"}
			exGWLo         = "10.30.1.1"
			exGWLoCidr     = fmt.Sprintf("%s/32", exGWLo)
			pingCmd        = ipv4PingCommand
			pingCount      = "3"
		)
		if IsIPv6 {
			exGWLo = "fc00::1" // unique local ipv6 unicast addr as per rfc4193
			exGWLoCidr = fmt.Sprintf("%s/64", exGWLo)
			pingCmd = ipv6PingCommand
		}

		// start the first container that will act as an external gateway
		_, err := runCommand("docker", "run", "-itd", "--privileged", "--network", externalContainerNetwork, "--name", gwContainer, "centos/tools")
		if err != nil {
			framework.Failf("failed to start external gateway test container %s: %v", gwContainer, err)
		}
		exGWIp, exGWIpv6 := getContainerAddressesForNetwork(gwContainer, externalContainerNetwork)
		if IsIPv6 {
			exGWIp = exGWIpv6
		}
		// annotate the test namespace with the external gateway address
		annotateArgs := []string{
			"annotate",
			"namespace",
			f.Namespace.Name,
			fmt.Sprintf("k8s.ovn.org/routing-external-gws=%s", exGWIp),
		}
		framework.Logf("Annotating the external gateway test namespace to container gateway: %s", exGWIp)
		framework.RunKubectlOrDie(f.Namespace.Name, annotateArgs...)

		nodeIP, nodeIPv6 := getContainerAddressesForNetwork(workerNodeInfo.name, externalContainerNetwork)
		if IsIPv6 {
			nodeIP = nodeIPv6
		}
		framework.Logf("the pod side node is %s and the source node ip is %s", workerNodeInfo.name, nodeIP)
		podCIDR, err := getNodePodCIDR(workerNodeInfo.name)
		if err != nil {
			framework.Failf("Error retrieving the pod cidr from %s %v", workerNodeInfo.name, err)
		}
		framework.Logf("the pod cidr for node %s is %s", workerNodeInfo.name, podCIDR)

		// Create the pod that will be used as the source for the connectivity test
		createGenericPod(f, dstPingPodName, workerNodeInfo.name, f.Namespace.Name, command)
		// wait for the pod setup to return a valid address
		err = wait.PollImmediate(retryInterval, retryTimeout, func() (bool, error) {
			pingDstPod = getPodAddress(dstPingPodName, f.Namespace.Name)
			validIP := net.ParseIP(pingDstPod)
			if validIP == nil {
				return false, nil
			}
			return true, nil
		})
		// fail the test if a pod address is never retrieved
		if err != nil {
			framework.Failf("Error trying to get the pod IP address")
		}
		// add a host route on the gateway for return traffic to the pod
		_, err = runCommand("docker", "exec", gwContainer, "ip", "route", "add", pingDstPod, "via", nodeIP)
		if err != nil {
			framework.Failf("failed to add the pod host route on the test container %s: %v", gwContainer, err)
		}
		// add a loopback address to the mock container that will source the ingress test
		_, err = runCommand("docker", "exec", gwContainer, "ip", "address", "add", exGWLoCidr, "dev", "lo")
		if err != nil {
			framework.Failf("failed to add the loopback ip to dev lo on the test container: %v", err)
		}

		// Validate connectivity from the external gateway loopback to the pod in the test namespace
		ginkgo.By(fmt.Sprintf("Validate ingress traffic from the external gateway %s can reach the pod in the exgw annotated namespace", gwContainer))
		// generate traffic that will verify connectivity from the mock external gateway loopback
		_, err = runCommand("docker", "exec", gwContainer, string(pingCmd), "-c", pingCount, "-I", "eth0", pingDstPod)
		if err != nil {
			framework.Failf("failed to ping the pod address %s from mock container %s: %v", pingDstPod, gwContainer, err)
		}
	})
})

// This test validates OVS exports NetFlow data from br-int to an external collector
var _ = ginkgo.Describe("e2e br-int NetFlow export validation", func() {
	const (
		svcname                   string = "netflow-test"
		ovnNs                     string = "ovn-kubernetes"
		netFlowCollectorContainer string = "netflow-collector"
		ciNetworkName             string = "kind"
	)

	f := framework.NewDefaultFramework(svcname)

	ginkgo.AfterEach(func() {
		// tear down the NetFlow container
		if cid, _ := runCommand("docker", "ps", "-qaf", fmt.Sprintf("name=%s", netFlowCollectorContainer)); cid != "" {
			if _, err := runCommand("docker", "rm", "-f", netFlowCollectorContainer); err != nil {
				framework.Logf("failed to delete the netFlow collector test container %s %v", netFlowCollectorContainer, err)
			}
		}
	})

	ginkgo.It("Should validate NetFlow data of br-int is sent to an external gateway and unset NetFlow Targets", func() {
		var (
			ciNetworkFlag = "{{ .NetworkSettings.Networks.kind.IPAddress }}"
		)
		ginkgo.By("Starting a netflow collector container")
		// start the NetFlow collector container that will receive data
		_, err := runCommand("docker", "run", "-itd", "--privileged", "--network", ciNetworkName, "--name", netFlowCollectorContainer, "cloudflare/goflow", "-kafka=false")
		if err != nil {
			framework.Failf("failed to start NetFlow collector test container %s: %v", netFlowCollectorContainer, err)
		}
		// retrieve the container ip of the NetFlow collector container
		netFlowCollectorIp, err := runCommand("docker", "inspect", "-f", ciNetworkFlag, netFlowCollectorContainer)
		if err != nil {
			framework.Failf("failed to start NetFlow collector test container: %v", err)
		}
		// trim newline from the inspect output
		netFlowCollectorIp = strings.TrimSuffix(netFlowCollectorIp, "\n")
		if ip := net.ParseIP(netFlowCollectorIp); ip == nil {
			framework.Failf("Unable to retrieve a valid address from container %s with inspect output of %s", netFlowCollectorContainer, netFlowCollectorIp)
		}

		ginkgo.By("Configuring ovnkube-node to use the new netflow collector target")
		framework.Logf("Setting OVN_NETFLOW_TARGETS environment variable value to NetFlow collector IP %s", netFlowCollectorIp)
		framework.RunKubectlOrDie(ovnNs, "set", "env", "daemonset/ovnkube-node", "-c", "ovnkube-node", "OVN_NETFLOW_TARGETS="+netFlowCollectorIp+":2056")

		// Make sure the updated daemonset has rolled out, verify it's completion 10 times
		// TODO (Change this to use the exported upstream function)
		err = waitForDaemonSetUpdate(f.ClientSet, ovnNs, "ovnkube-node", 0, dsRestartTimeout)
		framework.ExpectNoError(err)

		ginkgo.By("Checking that the collector container received netflow")
		netFlowCollectorContainerLogsTest := func() wait.ConditionFunc {
			return func() (bool, error) {
				netFlowCollectorContainerLogs, err := runCommand("docker", "logs", netFlowCollectorContainer)
				if err != nil {
					framework.Logf("failed to inspect logs in test container: %v", err)
					return false, nil
				}
				netFlowCollectorContainerLogs = strings.TrimSuffix(netFlowCollectorContainerLogs, "\n")
				logLines := strings.Split(netFlowCollectorContainerLogs, "\n")
				lastLine := logLines[len(logLines)-1]
				// check that NetFlow traffic has been logged.
				if strings.Contains(lastLine, "NETFLOW_V5") {
					framework.Logf("the NetFlow collector received NetFlow data, last logs: %s", logLines[len(logLines)-1])
					return true, nil
				}
				return false, nil
			}
		}

		err = wait.PollImmediate(retryInterval, retryTimeout, netFlowCollectorContainerLogsTest())
		framework.ExpectNoError(err, "failed to verify that NetFlow collector container received NetFlow data from br-int")

		ginkgo.By("Unsetting the OVN_NETFLOW_TARGETS variable in the ovnkube-node daemonset")
		framework.RunKubectlOrDie(ovnNs, "set", "env", "daemonset/ovnkube-node", "-c", "ovnkube-node", "OVN_NETFLOW_TARGETS-")

		// Make sure the updated daemonset has rolled out, verify it's completion 10 times
		// TODO (Change this to use the exported upstream function)
		err = waitForDaemonSetUpdate(f.ClientSet, ovnNs, "ovnkube-node", 0, dsRestartTimeout)
		framework.ExpectNoError(err)

		ovnKubeNodePods, err := f.ClientSet.CoreV1().Pods(ovnNs).List(context.TODO(), metav1.ListOptions{
			LabelSelector: "name=ovnkube-node",
		})
		if err != nil {
			framework.Failf("could not get ovnkube-node pods: %v", err)
		}

		for _, ovnKubeNodePod := range ovnKubeNodePods.Items {

			execOptions := framework.ExecOptions{
				Command:       []string{"ovs-vsctl", "find", "netflow"},
				Namespace:     ovnNs,
				PodName:       ovnKubeNodePod.Name,
				ContainerName: "ovnkube-node",
				CaptureStdout: true,
				CaptureStderr: true,
			}

			targets, stderr, _ := f.ExecWithOptions(execOptions)
			framework.Logf("execOptions are %v", execOptions)
			if err != nil {
				framework.Failf("could not lookup ovs netflow targets: %v", stderr)
			}
			framework.ExpectEmpty(targets)
		}

	})
})

func getNodePodCIDR(nodeName string) (string, error) {
	// retrieve the pod cidr for the worker node
	jsonFlag := "jsonpath='{.metadata.annotations.k8s\\.ovn\\.org/node-subnets}'"
	kubectlOut, err := framework.RunKubectl("default", "get", "node", nodeName, "-o", jsonFlag)
	if err != nil {
		return "", err
	}
	// strip the apostrophe from stdout and parse the pod cidr
	annotation := strings.Replace(kubectlOut, "'", "", -1)

	ssSubnets := make(map[string]string)
	if err := json.Unmarshal([]byte(annotation), &ssSubnets); err == nil {
		return ssSubnets["default"], nil
	}
	dsSubnets := make(map[string][]string)
	if err := json.Unmarshal([]byte(annotation), &dsSubnets); err == nil {
		return dsSubnets["default"][0], nil
	}
	return "", fmt.Errorf("could not parse annotation %q", annotation)
}

var _ = ginkgo.Describe("e2e delete databases", func() {
	const (
		svcname                   string = "delete-db"
		ovnNs                     string = "ovn-kubernetes"
		databasePodPrefix         string = "ovnkube-db"
		databasePodNorthContainer string = "nb-ovsdb"
		northDBFileName           string = "ovnnb_db.db"
		southDBFileName           string = "ovnsb_db.db"
		dirDB                     string = "/etc/ovn"
		ovnWorkerNode             string = "ovn-worker"
		ovnWorkerNode2            string = "ovn-worker2"
		haModeMinDb               int    = 0
		haModeMaxDb               int    = 2
	)
	var (
		allDBFiles = []string{path.Join(dirDB, northDBFileName), path.Join(dirDB, southDBFileName)}
	)
	f := framework.NewDefaultFramework(svcname)

	// WaitForPodConditionAllowNotFoundError is a wrapper for WaitForPodCondition that allows at most 6 times for the pod not to be found.
	WaitForPodConditionAllowNotFoundErrors := func(f *framework.Framework, ns, podName, desc string, timeout time.Duration, condition podCondition) error {
		max_tries := 6               // 6 tries to waiting for the pod to restart
		cooldown := 10 * time.Second // 10 sec to cooldown between each try
		for i := 0; i < max_tries; i++ {
			err := e2epod.WaitForPodCondition(f.ClientSet, ns, podName, desc, 5*time.Minute, condition)
			if apierrors.IsNotFound(err) {
				// pod not found,try again after cooldown
				time.Sleep(cooldown)
				continue
			}
			if err != nil {
				return err
			}
			return nil
		}
		return fmt.Errorf("gave up after waiting %v for pod %q to be %q: pod is not found", timeout, podName, desc)
	}

	// waitForPodToFinishFullRestart waits for a the pod to finish it's reset cycle and returns.
	waitForPodToFinishFullRestart := func(f *framework.Framework, pod *v1.Pod) {
		podClient := f.ClientSet.CoreV1().Pods(pod.Namespace)
		// loop until pod with new UID exists
		err := wait.PollImmediate(retryInterval, 5*time.Minute, func() (bool, error) {
			newPod, err := podClient.Get(context.Background(), pod.Name, metav1.GetOptions{})
			if apierrors.IsNotFound(err) {
				return true, nil
			} else if err != nil {
				return false, err
			}

			return pod.UID != newPod.UID, nil
		})
		framework.ExpectNoError(err)

		// during this stage on the restarting process we can encounter "pod not found" errors.
		// these types of errors are valid because the pod is restarting so there will be a period of time it is unavailable
		// so we will use "WaitForPodConditionAllowNotFoundErrors" in order to handle properly those errors.
		err = WaitForPodConditionAllowNotFoundErrors(f, pod.Namespace, pod.Name, "running and ready", 5*time.Minute, testutils.PodRunningReady)
		if err != nil {
			framework.Failf("pod %v is not arrived to running and ready state: %v", pod.Name, err)
		}
	}

	deletePod := func(f *framework.Framework, namespace string, podName string) {
		podClient := f.ClientSet.CoreV1().Pods(namespace)
		_, err := podClient.Get(context.Background(), podName, metav1.GetOptions{})
		if apierrors.IsNotFound(err) {
			return
		}

		err = podClient.Delete(context.Background(), podName, metav1.DeleteOptions{})
		framework.ExpectNoError(err, "failed to delete pod "+podName)
	}

	fileExistsOnPod := func(f *framework.Framework, namespace string, pod *v1.Pod, file string) bool {
		containerFlag := fmt.Sprintf("-c=%s", pod.Spec.Containers[0].Name)
		_, err := framework.RunKubectl(ovnNs, "exec", pod.Name, containerFlag, "--", "ls", file)
		if err == nil {
			return true
		}
		if strings.Contains(err.Error(), fmt.Sprintf("ls: cannot access '%s': No such file or directory", file)) {
			return false
		}
		framework.Failf("failed to check if file %s exists on pod: %s, err: %v", file, pod.Name, err)
		return false
	}

	getDeployment := func(f *framework.Framework, namespace string, deploymentName string) *appsv1.Deployment {
		deploymentClient := f.ClientSet.AppsV1().Deployments(namespace)
		deployment, err := deploymentClient.Get(context.TODO(), deploymentName, metav1.GetOptions{})
		framework.ExpectNoError(err, "should get %s deployment", deploymentName)

		return deployment
	}

	allFilesExistsOnPod := func(f *framework.Framework, namespace string, pod *v1.Pod, files []string) bool {
		for _, file := range files {
			if !fileExistsOnPod(f, namespace, pod, file) {
				framework.Logf("file %s not exists", file)
				return false
			}
			framework.Logf("file %s exists", file)
		}
		return true
	}

	deleteFileFromPod := func(f *framework.Framework, namespace string, pod *v1.Pod, file string) {
		containerFlag := fmt.Sprintf("-c=%s", pod.Spec.Containers[0].Name)
		framework.RunKubectl(ovnNs, "exec", pod.Name, containerFlag, "--", "rm", file)
		if fileExistsOnPod(f, namespace, pod, file) {
			framework.Failf("Error: failed to delete file %s", file)
		}
		framework.Logf("file %s deleted ", file)
	}

	singlePodConnectivityTest := func(f *framework.Framework, podName string) {
		framework.Logf("Running container which tries to connect to API server in a loop")
		podChan, errChan := make(chan *v1.Pod), make(chan error)

		go func() {
			defer ginkgo.GinkgoRecover()
			checkContinuousConnectivity(f, "", podName, getApiAddress(), 443, 10, 30, podChan, errChan)
		}()
		testPod := <-podChan

		framework.Logf("Test pod running on %q", testPod.Spec.NodeName)
		framework.ExpectNoError(<-errChan)
	}

	twoPodsContinuousConnectivityTest := func(f *framework.Framework,
		node1Name string, node2Name string,
		syncChan chan string, errChan chan error) {
		const (
			pod1Name                  string        = "connectivity-test-pod1"
			pod2Name                  string        = "connectivity-test-pod2"
			port                      string        = "8080"
			timeIntervalBetweenChecks time.Duration = 2 * time.Second
		)

		var (
			command = []string{"/agnhost", "netexec", fmt.Sprintf("--http-port=" + port)}
		)
		createGenericPod(f, pod1Name, node1Name, f.Namespace.Name, command)
		createGenericPod(f, pod2Name, node2Name, f.Namespace.Name, command)

		pod2IP := getPodAddress(pod2Name, f.Namespace.Name)

		ginkgo.By("Checking initial connectivity from one pod to the other and verifying that the connection is achieved")

		stdout, err := framework.RunKubectl(f.Namespace.Name, "exec", pod1Name, "--", "curl", fmt.Sprintf("%s/hostname", net.JoinHostPort(pod2IP, port)))

		if err != nil || stdout != pod2Name {
			framework.Failf("Error: attempted connection to pod %s found err:  %v", pod2Name, err)
		}

		syncChan <- "connectivity test pods are ready"

	L:
		for {
			select {
			case msg := <-syncChan:
				framework.Logf(msg + "finish connectivity test.")
				break L
			default:
				stdout, err := framework.RunKubectl(f.Namespace.Name, "exec", pod1Name, "--", "curl", fmt.Sprintf("%s/hostname", net.JoinHostPort(pod2IP, port)))
				if err != nil || stdout != pod2Name {
					errChan <- err
					framework.Failf("Error: attempted connection to pod %s found err:  %v", pod2Name, err)
				}
				time.Sleep(timeIntervalBetweenChecks)
			}
		}

		errChan <- nil
	}

	table.DescribeTable("recovering from deleting db files while maintain connectivity",
		func(db_pod_num int, DBFileNamesToDelete []string) {
			var (
				db_pod_name = fmt.Sprintf("%s-%d", databasePodPrefix, db_pod_num)
			)
			if db_pod_num < haModeMinDb || db_pod_num > haModeMaxDb {
				framework.Failf("invalid db_pod_num.")
				return
			}

			// Adding db file path
			for i, file := range DBFileNamesToDelete {
				DBFileNamesToDelete[i] = path.Join(dirDB, file)
			}

			framework.Logf("connectivity test before deleting db files")
			framework.Logf("test simple connectivity from new pod to API server,before deleting db files")
			singlePodConnectivityTest(f, "before-delete-db-files")
			framework.Logf("setup two pods for continues connectivity test ")
			syncChan, errChan := make(chan string), make(chan error)
			go func() {
				defer ginkgo.GinkgoRecover()
				twoPodsContinuousConnectivityTest(f, ovnWorkerNode, ovnWorkerNode2, syncChan, errChan)
			}()
			//wait for the connectivity test pods to be ready
			framework.Logf(<-syncChan + "delete and restart db pods.")

			// Start the db disruption - delete the db files and delete the db-pod in order to emulate the cluster/pod restart

			// Retrive the DB pod
			dbPod, err := f.ClientSet.CoreV1().Pods(ovnNs).Get(context.Background(), db_pod_name, metav1.GetOptions{})
			framework.ExpectNoError(err, fmt.Sprintf("unable to get pod: %s, err: %v", db_pod_name, err))

			// Check that all files exists on pod
			framework.Logf("make sure that all the db files are exists on the db pod:%s", dbPod.Name)
			if !allFilesExistsOnPod(f, ovnNs, dbPod, allDBFiles) {
				framework.Failf("Error: db files not found")
			}
			// Delete the db files from the db-pod
			framework.Logf("deleting db files from db pod")
			for _, db_file := range DBFileNamesToDelete {
				deleteFileFromPod(f, ovnNs, dbPod, db_file)
			}
			// Delete the db-pod in order to emulate the cluster/pod restart
			framework.Logf("deleting db pod:%s", dbPod.Name)
			deletePod(f, ovnNs, dbPod.Name)

			framework.Logf("wait for db pod to finish full restart")
			waitForPodToFinishFullRestart(f, dbPod)

			// Check db files existence
			// Check that all files exists on pod
			framework.Logf("make sure that all the db files are exists on the db pod:%s", dbPod.Name)
			if !allFilesExistsOnPod(f, ovnNs, dbPod, allDBFiles) {
				framework.Failf("Error: db files not found")
			}

			// disruption over.
			syncChan <- "disruption over."
			framework.ExpectNoError(<-errChan)

			framework.Logf("test simple connectivity from new pod to API server,after recovery")
			singlePodConnectivityTest(f, "after-delete-db-files")
		},

		// One can choose to delete only specific db file (uncomment the requested lines)

		// db pod 0
		table.Entry("when delete both db files on ovnkube-db-0", 0, []string{northDBFileName, southDBFileName}),
		// table.Entry("when delete north db on ovnkube-db-0", 0, []string{northDBFileName}),
		// table.Entry("when delete south db on ovnkube-db-0", 0, []string{southDBFileName}),

		// db pod 1
		table.Entry("when delete both db files on ovnkube-db-1", 1, []string{northDBFileName, southDBFileName}),
		// table.Entry("when delete north db on ovnkube-db-1", 1, []string{northDBFileName}),
		// table.Entry("when delete south db on ovnkube-db-1", 1, []string{southDBFileName}),

		// db pod 2
		table.Entry("when delete both db files on ovnkube-db-2", 2, []string{northDBFileName, southDBFileName}),
		// table.Entry("when delete north db on ovnkube-db-2", 2, []string{northDBFileName}),
		// table.Entry("when delete south db on ovnkube-db-2", 2, []string{southDBFileName}),
	)

	ginkgo.It("Should validate connectivity before and after deleting all the db-pods at once in Non-HA mode", func() {
		dbDeployment := getDeployment(f, ovnNs, "ovnkube-db")
		dbPods, err := e2edeployment.GetPodsForDeployment(f.ClientSet, dbDeployment)
		if err != nil {
			framework.Failf("Error: Failed to get pods, err: %v", err)
		}
		if dbPods.Size() == 0 {
			framework.Failf("Error: db pods not found")
		}

		framework.Logf("test simple connectivity from new pod to API server,before deleting db pods")
		singlePodConnectivityTest(f, "before-delete-db-pods")

		framework.Logf("deleting all the db pods")

		for _, dbPod := range dbPods.Items {
			dbPodName := dbPod.Name
			framework.Logf("deleting db pod: %v", dbPodName)
			// Delete the db-pod in order to emulate the pod restart
			dbPod.Status.Message = "check"
			deletePod(f, ovnNs, dbPodName)
		}

		framework.Logf("wait for all the Deployment to become ready again after pod deletion")
		e2edeployment.WaitForDeploymentComplete(f.ClientSet, dbDeployment)

		framework.Logf("all the pods finish full restart")

		framework.Logf("test simple connectivity from new pod to API server,after recovery")
		singlePodConnectivityTest(f, "after-delete-db-pods")
	})

	ginkgo.It("Should validate connectivity before and after deleting all the db-pods at once in HA mode", func() {
		dbPods, err := e2epod.GetPods(f.ClientSet, ovnNs, map[string]string{"name": databasePodPrefix})
		if err != nil {
			framework.Failf("Error: Failed to get pods, err: %v", err)
		}
		if len(dbPods) == 0 {
			framework.Failf("Error: db pods not found")
		}

		framework.Logf("test simple connectivity from new pod to API server,before deleting db pods")
		singlePodConnectivityTest(f, "before-delete-db-pods")

		framework.Logf("deleting all the db pods")
		for _, dbPod := range dbPods {
			dbPodName := dbPod.Name
			framework.Logf("deleting db pod: %v", dbPodName)
			// Delete the db-pod in order to emulate the pod restart
			dbPod.Status.Message = "check"
			deletePod(f, ovnNs, dbPodName)
		}

		framework.Logf("wait for all the pods to finish full restart")
		var wg sync.WaitGroup
		for _, pod := range dbPods {
			wg.Add(1)
			go func(pod v1.Pod) {
				defer ginkgo.GinkgoRecover()
				defer wg.Done()
				waitForPodToFinishFullRestart(f, &pod)
			}(pod)
		}
		wg.Wait()
		framework.Logf("all the pods finish full restart")

		framework.Logf("test simple connectivity from new pod to API server,after recovery")
		singlePodConnectivityTest(f, "after-delete-db-pods")
	})
})<|MERGE_RESOLUTION|>--- conflicted
+++ resolved
@@ -1866,243 +1866,10 @@
 							nodePort = nodeUDPPort
 						}
 
-<<<<<<< HEAD
-	ginkgo.BeforeEach(func() {
-
-		// retrieve worker node names
-		nodes, err := e2enode.GetBoundedReadySchedulableNodes(f.ClientSet, 3)
-		framework.ExpectNoError(err)
-		if len(nodes.Items) < 3 {
-			framework.Failf(
-				"Test requires >= 3 Ready nodes, but there are only %v nodes",
-				len(nodes.Items))
-		}
-		ips := e2enode.CollectAddresses(nodes, v1.NodeInternalIP)
-		workerNodeInfo = nodeInfo{
-			name:   nodes.Items[1].Name,
-			nodeIP: ips[1],
-		}
-	})
-
-	ginkgo.AfterEach(func() {
-		// tear down the containers simulating the gateways
-		if cid, _ := runCommand("docker", "ps", "-qaf", fmt.Sprintf("name=%s", gwContainer1)); cid != "" {
-			if _, err := runCommand("docker", "rm", "-f", gwContainer1); err != nil {
-				framework.Logf("failed to delete the gateway test container %s %v", gwContainer1, err)
-			}
-		}
-		if cid, _ := runCommand("docker", "ps", "-qaf", fmt.Sprintf("name=%s", gwContainer2)); cid != "" {
-			if _, err := runCommand("docker", "rm", "-f", gwContainer2); err != nil {
-				framework.Logf("failed to delete the gateway test container %s %v", gwContainer2, err)
-			}
-		}
-	})
-
-	ginkgo.It("Should validate connectivity to multiple external gateways for an ECMP scenario", func() {
-
-		var (
-			pingSrc           string
-			ciNetworkFlag     = "{{ .NetworkSettings.Networks.kind.IPAddress }}"
-			srcPingPodName    = "e2e-exgw-ecmp-src-ping-pod"
-			command           = []string{"bash", "-c", "sleep 20000"}
-			testContainer     = fmt.Sprintf("%s-container", srcPingPodName)
-			testContainerFlag = fmt.Sprintf("--container=%s", testContainer)
-		)
-
-		// start the first container that will act as an external gateway
-		_, err := runCommand("docker", "run", "-itd", "--privileged", "--network", ciNetworkName, "--name", gwContainer1, "centos/tools")
-		if err != nil {
-			framework.Failf("failed to start external gateway test container %s: %v", gwContainer1, err)
-		}
-		// retrieve the container ip of the external gateway container
-		exGWIp1, err := runCommand("docker", "inspect", "-f", ciNetworkFlag, gwContainer1)
-		if err != nil {
-			framework.Failf("failed to start external gateway test container: %v", err)
-		}
-		// trim newline from the inspect output
-		exGWIp1 = strings.TrimSuffix(exGWIp1, "\n")
-		if ip := net.ParseIP(exGWIp1); ip == nil {
-			framework.Failf("Unable to retrieve a valid address from container %s with inspect output of %s", gwContainer1, exGWIp1)
-		}
-
-		// start the second container that will act as an external gateway
-		_, err = runCommand("docker", "run", "-itd", "--privileged", "--network", ciNetworkName, "--name", gwContainer2, "centos/tools")
-		if err != nil {
-			framework.Failf("failed to start external gateway test container %s: %v", gwContainer2, err)
-		}
-		// retrieve the container ip of the external gateway container
-		exGWIp2, err := runCommand("docker", "inspect", "-f", ciNetworkFlag, gwContainer2)
-		if err != nil {
-			framework.Failf("failed to start external gateway test container: %v", err)
-		}
-		// trim newline from the inspect output
-		exGWIp2 = strings.TrimSuffix(exGWIp2, "\n")
-		if ip := net.ParseIP(exGWIp2); ip == nil {
-			framework.Failf("Unable to retrieve a valid address from container %s with inspect output of %s", gwContainer2, exGWIp2)
-		}
-
-		// annotate the test namespace with multiple gateways defined
-		annotateArgs := []string{
-			"annotate",
-			"namespace",
-			f.Namespace.Name,
-			fmt.Sprintf("k8s.ovn.org/routing-external-gws=%s,%s", exGWIp1, exGWIp2),
-		}
-		framework.Logf("Annotating the external gateway test namespace to container gateways: %s, %s", exGWIp1, exGWIp2)
-		framework.RunKubectlOrDie(f.Namespace.Name, annotateArgs...)
-
-		nodeIP, err := runCommand("docker", "inspect", "-f", ciNetworkFlag, workerNodeInfo.name)
-		if err != nil {
-			framework.Failf("failed to get the node ip address from node %s %v", workerNodeInfo.name, err)
-		}
-		nodeIP = strings.TrimSuffix(nodeIP, "\n")
-		if ip := net.ParseIP(nodeIP); ip == nil {
-			framework.Failf("Unable to retrieve a valid address from container %s with inspect output of %s", workerNodeInfo.name, nodeIP)
-		}
-		framework.Logf("the pod side node is %s and the source node ip is %s", workerNodeInfo.name, nodeIP)
-		podCIDR, err := getNodePodCIDR(workerNodeInfo.name)
-		if err != nil {
-			framework.Failf("Error retrieving the pod cidr from %s %v", workerNodeInfo.name, err)
-		}
-		framework.Logf("the pod cidr for node %s is %s", workerNodeInfo.name, podCIDR)
-
-		// Add loopback addresses used to validate all traffic is getting drained
-		// through the gateway. OVN will choose an ECMP route based on a 5-tuple hash,
-		// so we need to cycle through multiple dest IPs to be able to hit both gateways
-		for _, containerName := range []string{gwContainer1, gwContainer2} {
-			for lastOctet := 1; lastOctet <= ecmpRetry; lastOctet++ {
-				gwLoPrefix := fmt.Sprintf("%s%d/32", exGWRemoteIpPrefix, lastOctet)
-				// add the loopback addresses to the gateway container
-				_, err = runCommand("docker", "exec", containerName, "ip", "address", "add", gwLoPrefix, "dev", "lo")
-				if err != nil {
-					framework.Failf("failed to add the loopback ip to dev lo on the test container %s: %v", containerName, err)
-				}
-			}
-		}
-
-		// Create the pod that will be used as the source for the connectivity test
-		createGenericPod(f, srcPingPodName, workerNodeInfo.name, f.Namespace.Name, command)
-		// wait for the pod setup to return a valid address
-		err = wait.PollImmediate(retryInterval, retryTimeout, func() (bool, error) {
-			pingSrc = getPodAddress(srcPingPodName, f.Namespace.Name)
-			validIP := net.ParseIP(pingSrc)
-			if validIP == nil {
-				return false, nil
-			}
-			return true, nil
-		})
-		// Fail the test if no address is ever retrieved
-		if err != nil {
-			framework.Failf("Error trying to get the pod IP address")
-		}
-		// add a host route on the gateways for return traffic to the pod
-		_, err = runCommand("docker", "exec", gwContainer1, "ip", "route", "add", pingSrc, "via", nodeIP)
-		if err != nil {
-			framework.Failf("failed to add the pod host route on the test container %s: %v", gwContainer1, err)
-		}
-		_, err = runCommand("docker", "exec", gwContainer2, "ip", "route", "add", pingSrc, "via", nodeIP)
-		if err != nil {
-			framework.Failf("failed to add the pod host route on the test container %s: %v", gwContainer2, err)
-		}
-
-		// Verify the gateways and remote loopback addresses are reachable from the pod.
-		// Iterate checking connectivity to the loopbacks on the gateways until tcpdump see
-		// the traffic or 20 attempts fail. Odds of a false negative here is ~ (1/2)^20
-		ginkgo.By(fmt.Sprintf("Verifying ecmp connectivity to the external gateways by iterating through the prefix %s", exGWRemoteIpPrefix))
-
-		// create a buffered channel that will handle error reporting from the goroutines
-		icmpChan := make(chan error, 2)
-
-		// Check for egress traffic to both gateway loopback addresses using tcpdump, since
-		// /proc/net/dev counters only record the ingress interface traffic is received on.
-		// The test will waits until an ICMP packet is matched on the gateways or fail the
-		// test if a packet to the loopback is not received within the timer interval.
-		// If an ICMP packet is never detected, return the error via the specified chanel.
-		go func() {
-			defer ginkgo.GinkgoRecover()
-			_, err = runCommand("docker", "exec", gwContainer1, "timeout", testTimeout, "tcpdump", "-c", "1", "icmp")
-			if err == nil {
-				framework.Logf("ICMP packet successfully detected on gateway %s", gwContainer1)
-				icmpChan <- err
-			}
-			icmpChan <- err
-		}()
-		go func() {
-			defer ginkgo.GinkgoRecover()
-			_, err = runCommand("docker", "exec", gwContainer2, "timeout", testTimeout, "tcpdump", "-c", "1", "icmp")
-			if err == nil {
-				framework.Logf("ICMP packet successfully detected on gateway %s", gwContainer2)
-				icmpChan <- err
-			}
-			icmpChan <- err
-		}()
-
-		// spawn a goroutine to asynchronously (to speed up the test)
-		// to ping the gateway loopbacks on both containers via ECMP.
-		for lastOctet := 1; lastOctet <= ecmpRetry; lastOctet++ {
-			gwLo := fmt.Sprintf("%s%d", exGWRemoteIpPrefix, lastOctet)
-			go func() {
-				defer ginkgo.GinkgoRecover()
-				_, err = framework.RunKubectl(f.Namespace.Name, "exec", srcPingPodName, testContainerFlag, "--", "ping", "-c", testTimeout, gwLo)
-				if err != nil {
-					framework.Logf("error generating a ping from the test pod %s: %v", srcPingPodName, err)
-				}
-			}()
-		}
-
-		// collect any errors and report them in a failure report
-		errs := []error{}
-		for i := 0; i < 2; i++ {
-			if err := <-icmpChan; err != nil {
-				errs = append(errs, err)
-			}
-		}
-		if len(errs) > 0 {
-			framework.Failf("failed to reach the mock gateway(s):\n%v", errs)
-		}
-	})
-})
-
-var _ = ginkgo.Describe("e2e ingress traffic validation", func() {
-	const (
-		endpointHTTPPort    = 80
-		endpointUDPPort     = 90
-		clusterHTTPPort     = 81
-		clusterUDPPort      = 91
-		clientContainerName = "npclient"
-	)
-
-	f := framework.NewDefaultFramework("nodeport-ingress-test")
-	endpointsSelector := map[string]string{"servicebackend": "true"}
-
-	var endPoints []*v1.Pod
-	var nodesHostnames sets.String
-	maxTries := 0
-	var nodes *v1.NodeList
-	var newNodeAddresses []string
-	var externalIpv4 string
-	var externalIpv6 string
-
-	ginkgo.Context("Validating ingress traffic", func() {
-		ginkgo.BeforeEach(func() {
-			endPoints = make([]*v1.Pod, 0)
-			nodesHostnames = sets.NewString()
-
-			var err error
-			nodes, err = e2enode.GetBoundedReadySchedulableNodes(f.ClientSet, 3)
-			framework.ExpectNoError(err)
-
-			if len(nodes.Items) < 3 {
-				framework.Failf(
-					"Test requires >= 3 Ready nodes, but there are only %v nodes",
-					len(nodes.Items))
-			}
-=======
 						ginkgo.By("Hitting the nodeport on " + node.Name + " and reaching all the endpoints " + protocol)
 						for i := 0; i < maxTries; i++ {
 							epHostname := pokeEndpointHostname(clientContainerName, protocol, nodeAddress.Address, nodePort)
 							responses.Insert(epHostname)
->>>>>>> f0d82ea9
 
 							// each endpoint returns its hostname. By doing this, we validate that each ep was reached at least once.
 							if responses.Equal(nodesHostnames) {
@@ -2115,92 +1882,8 @@
 					}
 				}
 			}
-<<<<<<< HEAD
-
-			ginkgo.By("Creating an external container to send the traffic from")
-			// the client uses the netexec command from the agnhost image, which is able to receive commands for poking other
-			// addresses.
-			externalIpv4, externalIpv6 = createClusterExternalContainer(clientContainerName, agnhostImage, []string{"--network", "kind", "-P"}, []string{"netexec", "--http-port=80"})
+
 		})
-
-		ginkgo.AfterEach(func() {
-			deleteClusterExternalContainer(clientContainerName)
-=======
->>>>>>> f0d82ea9
-		})
-		// This test validates ingress traffic to nodeports with externalTrafficPolicy Set to local.
-		// It creates a nodeport service on both udp and tcp, and creates a backend pod on each node.
-		// The backend pod is using the agnhost - netexec command which replies to commands
-		// with different protocols. We use the "hostname" and "clientip" commands to have each backend
-		// pod to reply with its hostname and the request packet's srcIP.
-		// We use an external container to poke the service exposed on the node and ensure that only the
-		// nodeport on the node with the backend actually receives traffic and that the packet is not
-		// SNATed.
-		// In case of dual stack enabled cluster, we iterate over all the nodes ips and try to hit the
-		// endpoints from both each node's ips.
-<<<<<<< HEAD
-		ginkgo.It("Should be allowed by nodeport services", func() {
-			serviceName := "nodeportsvc"
-			ginkgo.By("Creating the nodeport service")
-			npSpec := nodePortServiceSpecFrom(serviceName, endpointHTTPPort, endpointUDPPort, clusterHTTPPort, clusterUDPPort, endpointsSelector, v1.ServiceExternalTrafficPolicyTypeCluster)
-=======
-		ginkgo.It("Should be allowed to node local cluster-networked endpoints by nodeport services with externalTrafficPolicy=local", func() {
-			serviceName := "nodeportsvclocal"
-			ginkgo.By("Creating the nodeport service with externalTrafficPolicy=local")
-			npSpec := nodePortServiceSpecFrom(serviceName, endpointHTTPPort, endpointUDPPort, clusterHTTPPort, clusterUDPPort, endpointsSelector, v1.ServiceExternalTrafficPolicyTypeLocal)
->>>>>>> f0d82ea9
-			np, err := f.ClientSet.CoreV1().Services(f.Namespace.Name).Create(context.Background(), npSpec, metav1.CreateOptions{})
-			nodeTCPPort, nodeUDPPort := nodePortsFromService(np)
-			framework.ExpectNoError(err)
-
-			ginkgo.By("Waiting for the endpoints to pop up")
-			err = framework.WaitForServiceEndpointsNum(f.ClientSet, f.Namespace.Name, serviceName, len(endPoints), time.Second, wait.ForeverTestTimeout)
-			framework.ExpectNoError(err, "failed to validate endpoints for service %s in namespace: %s", serviceName, f.Namespace.Name)
-
-			for _, protocol := range []string{"http", "udp"} {
-				for _, node := range nodes.Items {
-					for _, nodeAddress := range node.Status.Addresses {
-						// skipping hostnames
-						if !addressIsIP(nodeAddress) {
-							continue
-						}
-
-						responses := sets.NewString()
-						// Fill expected responses, it should hit the nodeLocal endpoints and not SNAT packet IP
-						expectedResponses := sets.NewString()
-
-						if utilnet.IsIPv6String(nodeAddress.Address) {
-							expectedResponses.Insert(node.Name+"-ep", externalIpv6)
-						} else {
-							expectedResponses.Insert(node.Name+"-ep", externalIpv4)
-						}
-
-						valid := false
-						nodePort := nodeTCPPort
-						if protocol == "udp" {
-							nodePort = nodeUDPPort
-						}
-
-						ginkgo.By("Hitting the nodeport on " + node.Name + " and trying to reach only the local endpoint with protocol " + protocol)
-
-						for i := 0; i < maxTries; i++ {
-							epHostname := pokeEndpointHostname(clientContainerName, protocol, nodeAddress.Address, nodePort)
-							epClientIP := pokeEndpointClientIP(clientContainerName, protocol, nodeAddress.Address, nodePort)
-							responses.Insert(epHostname, epClientIP)
-
-							if responses.Equal(expectedResponses) {
-								framework.Logf("Validated local endpoint on node %s with address %s, and packet src IP ", node.Name, nodeAddress.Address, epClientIP)
-								valid = true
-								break
-							}
-
-						}
-						framework.ExpectEqual(valid, true, "Validation failed for node", node.Name, responses, nodePort)
-					}
-				}
-			}
-		})
-<<<<<<< HEAD
 		// This test validates ingress traffic to nodeports with externalTrafficPolicy Set to local.
 		// It creates a nodeport service on both udp and tcp, and creates a backend pod on each node.
 		// The backend pod is using the agnhost - netexec command which replies to commands
@@ -2266,8 +1949,7 @@
 				}
 			}
 		})
-=======
->>>>>>> f0d82ea9
+
 		// This test validates ingress traffic to externalservices.
 		// It creates a service on both udp and tcp and assignes all the first node's addresses as
 		// external addresses. Then, creates a backend pod on each node.
@@ -2498,11 +2180,7 @@
 	// We use an external container to poke the service exposed on the node and ensure that only the
 	// nodeport on the node with the backend actually receives traffic and that the packet is not
 	// SNATed.
-<<<<<<< HEAD
-	ginkgo.Context("Validating ingress traffic to Host Netwoked pods", func() {
-=======
 	ginkgo.Context("Validating ingress traffic to Host Networked pods", func() {
->>>>>>> f0d82ea9
 		ginkgo.BeforeEach(func() {
 			endPoints = make([]*v1.Pod, 0)
 			nodesHostnames = sets.NewString()
