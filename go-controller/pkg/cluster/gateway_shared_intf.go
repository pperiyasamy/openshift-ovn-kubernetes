--- conflicted
+++ resolved
@@ -305,11 +305,7 @@
 
 	annotations := map[string]string{
 		ovn.OvnNodeGatewayMode:       string(config.Gateway.Mode),
-<<<<<<< HEAD
-		ovn.OvnNodeGatewayVlanID:     string(config.Gateway.VLANID),
-=======
 		ovn.OvnNodeGatewayVlanID:     fmt.Sprintf("%d", config.Gateway.VLANID),
->>>>>>> e8a701b1
 		ovn.OvnNodeGatewayIfaceID:    ifaceID,
 		ovn.OvnNodeGatewayMacAddress: macAddress,
 		ovn.OvnNodeGatewayIP:         ipAddress,
