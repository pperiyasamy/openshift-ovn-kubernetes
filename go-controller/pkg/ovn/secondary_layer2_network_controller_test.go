--- conflicted
+++ resolved
@@ -12,14 +12,7 @@
 	"github.com/urfave/cli/v2"
 	kubevirtv1 "kubevirt.io/api/core/v1"
 
-<<<<<<< HEAD
-	ipamclaimsapi "github.com/k8snetworkplumbingwg/ipamclaims/pkg/crd/ipamclaims/v1alpha1"
-	nadapi "github.com/k8snetworkplumbingwg/network-attachment-definition-client/pkg/apis/k8s.cni.cncf.io/v1"
 	corev1 "k8s.io/api/core/v1"
-	v1 "k8s.io/api/core/v1"
-=======
-	corev1 "k8s.io/api/core/v1"
->>>>>>> 40242981
 	metav1 "k8s.io/apimachinery/pkg/apis/meta/v1"
 	"k8s.io/apimachinery/pkg/runtime"
 	knet "k8s.io/utils/net"
@@ -548,15 +541,6 @@
 	return pod
 }
 
-<<<<<<< HEAD
-func dummyL2TestPodAdditionalNetworkIP() string {
-	const podIdx = 0
-	secNetInfo := dummyPrimaryLayer2UserDefinedNetwork("100.200.0.0/16")
-	return dummyL2TestPod(ns, secNetInfo, podIdx, podIdx).getNetworkPortInfo(secNetInfo.netName, secNetInfo.nadName).podIP
-}
-
-=======
->>>>>>> 40242981
 func expectedLayer2EgressEntities(netInfo util.NetInfo, gwConfig util.L3GatewayConfig, nodeName string) []libovsdbtest.TestData {
 	const (
 		nat1               = "nat1-UUID"
@@ -694,11 +678,7 @@
 	}
 }
 
-<<<<<<< HEAD
-func setupFakeOvnForLayer2Topology(fakeOvn *FakeOVN, initialDB libovsdbtest.TestSetup, netInfo secondaryNetInfo, testNode *v1.Node, podInfo testPod, pod *corev1.Pod, extraObjects ...runtime.Object) error {
-=======
 func setupFakeOvnForLayer2Topology(fakeOvn *FakeOVN, initialDB libovsdbtest.TestSetup, netInfo secondaryNetInfo, testNode *corev1.Node, podInfo testPod, pod *corev1.Pod, extraObjects ...runtime.Object) error {
->>>>>>> 40242981
 	By(fmt.Sprintf("creating a network attachment definition for network: %s", netInfo.netName))
 	nad, err := newNetworkAttachmentDefinition(
 		ns,
@@ -727,13 +707,8 @@
 	}
 
 	objects := []runtime.Object{
-<<<<<<< HEAD
-		&v1.NamespaceList{
-			Items: []v1.Namespace{
-=======
 		&corev1.NamespaceList{
 			Items: []corev1.Namespace{
->>>>>>> 40242981
 				*n,
 			},
 		},
