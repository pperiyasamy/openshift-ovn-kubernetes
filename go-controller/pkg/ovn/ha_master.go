package ovn

import (
	"context"
	"fmt"
	"os"
	"strconv"
	"strings"
	"time"

	"github.com/ovn-org/ovn-kubernetes/go-controller/pkg/config"
	"github.com/ovn-org/ovn-kubernetes/go-controller/pkg/factory"
	"github.com/ovn-org/ovn-kubernetes/go-controller/pkg/util"
	"github.com/sirupsen/logrus"
	kapi "k8s.io/api/core/v1"
	v1 "k8s.io/api/core/v1"
	metav1 "k8s.io/apimachinery/pkg/apis/meta/v1"
	"k8s.io/apimachinery/pkg/util/wait"
	"k8s.io/client-go/kubernetes"
	"k8s.io/client-go/tools/cache"
	"k8s.io/client-go/tools/leaderelection"
	"k8s.io/client-go/tools/leaderelection/resourcelock"
)

const (
	invalidIPAddress = "0.0.0.1"
	haLeaderLockName = "ovn-kubernetes-master"
	ovnkubeDbEp      = "ovnkube-db"
	haMasterLeader   = "k8s.ovn.org/ovnkube-master-leader"
)

// HAMasterController is the object holder for managing the HA master
// cluster
type HAMasterController struct {
	kubeClient      kubernetes.Interface
	ovnController   *Controller
	manageDBServers bool
	nodeName        string
	isLeader        bool
	leaderElector   *leaderelection.LeaderElector
	stopChan        chan struct{}
	nodeSelector    *metav1.LabelSelector
}

// NewHAMasterController creates a new HA Master controller
func NewHAMasterController(kubeClient kubernetes.Interface, wf *factory.WatchFactory,
	nodeName string, stopChan chan struct{},
<<<<<<< HEAD
	hybridOverlayClusterSubnets []config.CIDRNetworkEntry,
	nodeSelector *metav1.LabelSelector) *HAMasterController {
=======
	hybridOverlayClusterSubnets []config.CIDRNetworkEntry) *HAMasterController {
>>>>>>> 7de2075c
	ovnController := NewOvnController(kubeClient, wf, hybridOverlayClusterSubnets)
	return &HAMasterController{
		kubeClient:      kubeClient,
		ovnController:   ovnController,
		nodeName:        nodeName,
		manageDBServers: config.MasterHA.ManageDBServers,
		isLeader:        false,
		leaderElector:   nil,
		stopChan:        stopChan,
		nodeSelector:    nodeSelector,
	}
}

// StartHAMasterController runs the replication controller
func (hacontroller *HAMasterController) StartHAMasterController() error {
	if hacontroller.manageDBServers {
		// Always demote the OVN DBs to backup mode.
		// After the leader election, the leader will promote the OVN Dbs
		// to become active.
		if err := hacontroller.DemoteOVNDbs(invalidIPAddress, config.MasterHA.NbPort, config.MasterHA.SbPort); err != nil {
			// If we are not able to communicate to the OVN ovsdb-servers,
			// then it is better to return than continue.
			// cmd/ovnkube.go will panic if this function returns error.
			return err
		}
	}

	hacontrollerOnStartedLeading := func(ctx context.Context) {
		logrus.Infof(" I (%s) won the election. In active mode", hacontroller.nodeName)
		if err := hacontroller.ConfigureAsActive(hacontroller.nodeName); err != nil {
			if hacontroller.manageDBServers {
				// Stop ovn-northd before panicking.
				_, _, _ = util.RunOVNNorthAppCtl("exit")
			}
			panic(err.Error())
		}
		hacontroller.isLeader = true
	}

	hacontrollerOnStoppedLeading := func() {
		//This node was leader and it lost the election.
		// Whenever the node transitions from leader to follower,
		// we need to handle the transition properly like clearing
		// the cache. It is better to exit for now.
		// kube will restart and this will become a follower.
		if hacontroller.manageDBServers {
			// Stop ovn-northd and then exit.
			_, _, _ = util.RunOVNNorthAppCtl("exit")
		}
		logrus.Infof("I (%s) am no longer a leader. Exiting", hacontroller.nodeName)
		os.Exit(1)
	}

	hacontrollerNewLeader := func(nodeName string) {
		if nodeName != hacontroller.nodeName {
			logrus.Infof(" I (%s) lost the election to %s. In Standby mode", hacontroller.nodeName, nodeName)
			if ep, err := hacontroller.ovnController.kube.GetEndpoint(config.Kubernetes.OVNConfigNamespace, ovnkubeDbEp); err == nil {
				if err := hacontroller.ConfigureAsStandby(ep); err != nil {
					if hacontroller.manageDBServers {
						// Stop ovn-northd and then exit
						_, _, _ = util.RunOVNNorthAppCtl("exit")
					}
					panic(err.Error())
				}
			}
		}
	}

	// Set up leader election process first
	rl, err := resourcelock.New(
		resourcelock.ConfigMapsResourceLock,
		config.Kubernetes.OVNConfigNamespace,
		haLeaderLockName,
		hacontroller.kubeClient.CoreV1(),
		nil,
		resourcelock.ResourceLockConfig{
			Identity:      hacontroller.nodeName,
			EventRecorder: nil,
		})
	if err != nil {
		return err
	}

	lec := leaderelection.LeaderElectionConfig{
		Lock:          rl,
		LeaseDuration: time.Duration(config.MasterHA.ElectionLeaseDuration) * time.Second,
		RenewDeadline: time.Duration(config.MasterHA.ElectionRenewDeadline) * time.Second,
		RetryPeriod:   time.Duration(config.MasterHA.ElectionRetryPeriod) * time.Second,
		Callbacks: leaderelection.LeaderCallbacks{
			OnStartedLeading: hacontrollerOnStartedLeading,
			OnStoppedLeading: hacontrollerOnStoppedLeading,
			OnNewLeader:      hacontrollerNewLeader,
		},
	}

	hacontroller.leaderElector, err = leaderelection.NewLeaderElector(lec)
	if err != nil {
		return err
	}

	go hacontroller.leaderElector.Run(context.Background())

	if hacontroller.manageDBServers {
		if err = hacontroller.WatchOvnDbEndpoints(); err != nil {
			return err
		}
	}

	return nil
}

// ConfigureAsActive configures the node as active.
func (hacontroller *HAMasterController) ConfigureAsActive(masterNodeName string) error {
	if hacontroller.manageDBServers {
		// Step 1: Update the ovnkube-db endpoints with invalid Ip.
		// Step 2: Promote OVN DB servers to become active
		// Step 3: Make sure that ovn-northd has done one round of
		//         flow computation.
		// Step 4: Update the ovnkube-db endpoints with the new master Ip.

		// Find the endpoint for the service
		ep, err := hacontroller.ovnController.kube.GetEndpoint(config.Kubernetes.OVNConfigNamespace, ovnkubeDbEp)
		if err != nil {
			ep = nil
		}
		err = hacontroller.updateOvnDbEndpoints(ep, true)
		if err != nil {
			return err
		}

		// Promote the OVN DB servers
		err = hacontroller.PromoteOVNDbs(config.MasterHA.NbPort, config.MasterHA.SbPort)
		if err != nil {
			return err
		}

		// Wait for ovn-northd sync up
		err = hacontroller.syncOvnNorthd()
		if err != nil {
			return err
		}

		ep, err = hacontroller.ovnController.kube.GetEndpoint(config.Kubernetes.OVNConfigNamespace, ovnkubeDbEp)
		if err != nil {
			// This should not happen.
			ep = nil
		}
		err = hacontroller.updateOvnDbEndpoints(ep, false)
		if err != nil {
			return err
		}
	}

	// run the cluster controller to init the master
	err := hacontroller.ovnController.StartClusterMaster(hacontroller.nodeName)
	if err != nil {
		return err
	}

	return hacontroller.ovnController.Run(hacontroller.nodeSelector, hacontroller.stopChan)
}

//updateOvnDbEndpoints Updates the ovnkube-db endpoints. Should be called
// only if ovnkube-master is leader. This function will create the ovnkube-db endpoints
// if it doesn't exist.
func (hacontroller *HAMasterController) updateOvnDbEndpoints(ep *kapi.Endpoints, configureInvalidIP bool) error {

	var epIP string
	if configureInvalidIP {
		epIP = invalidIPAddress
	} else {
		epIP = config.Kubernetes.PodIP
	}

	epSubsets := []v1.EndpointSubset{
		{
			Addresses: []v1.EndpointAddress{
				{IP: epIP},
			},
			Ports: []v1.EndpointPort{
				{
					Name: "north",
					Port: int32(config.MasterHA.NbPort),
				},
				{
					Name: "south",
					Port: int32(config.MasterHA.SbPort),
				},
			},
		},
	}

	var err error
	if ep == nil {
		logrus.Debugf("updateOvnDbEndpoints : Creating the endpoint")
		// Create the endpoint
		ovndbEp := v1.Endpoints{
			ObjectMeta: metav1.ObjectMeta{
				Namespace:   config.Kubernetes.OVNConfigNamespace,
				Name:        ovnkubeDbEp,
				Annotations: map[string]string{haMasterLeader: hacontroller.nodeName},
			},
			Subsets: epSubsets,
		}

		_, err = hacontroller.ovnController.kube.CreateEndpoint(config.Kubernetes.OVNConfigNamespace, &ovndbEp)
		if err != nil {
			return fmt.Errorf("%s Endpoint Create failed", ovnkubeDbEp)
		}
	} else {
		logrus.Debugf("updateOvnDbEndpoints : Updating the endpoint")
		ovndbEp := ep.DeepCopy()
		ovndbEp.Subsets = epSubsets
		if ovndbEp.Annotations == nil {
			ovndbEp.Annotations = make(map[string]string)
		}
		ovndbEp.Annotations[haMasterLeader] = hacontroller.nodeName
		_, err := hacontroller.ovnController.kube.UpdateEndpoint(config.Kubernetes.OVNConfigNamespace, ovndbEp)
		if err != nil {
			return fmt.Errorf("%s Endpoint Update failed", ovnkubeDbEp)
		}
	}
	return err
}

// ConfigureAsStandby configures the node as standby
func (hacontroller *HAMasterController) ConfigureAsStandby(ep *kapi.Endpoints) error {
	if !hacontroller.manageDBServers {
		// Nothing to do if not managing db servers.
		return nil
	}

	// Get the master ip
	masterIPList, sbDBPort, nbDBPort, err := util.ExtractDbRemotesFromEndpoint(ep)
	if err != nil {
		// The db remotes are invalid. Return without doing anything.
		// Once master updates the endpoints properly we will be notified.
		logrus.Errorf("ConfigureAsStandby : error in extracting DbRemotes From Endpoint")
		return nil
	}

	logrus.Infof("ConfigureAsStandby: New leader IP is : [%s]", masterIPList[0])

	activeServerOutOfSync := func(northbound bool, masterIP string, port int32) (bool, error) {
		var stdout, detail string
		var err error

		if northbound {
			detail = "northbound"
			stdout, _, err = util.RunOVNNBAppCtl("ovsdb-server/get-active-ovsdb-server")
		} else {
			detail = "southbound"
			stdout, _, err = util.RunOVNSBAppCtl("ovsdb-server/get-active-ovsdb-server")
		}
		if err != nil {
			logrus.Errorf("Getting  active-ovsdb-server of %s ovsdb-server failed", detail)
			return true, err
		}

		s := strings.Split(stdout, ":")
		if len(s) != 3 {
			return true, nil
		}

		if s[0] != "tcp" || s[1] != masterIP || s[2] != strconv.Itoa(int(port)) {
			return true, nil
		}

		return false, nil
	}

	outOfSync, err := activeServerOutOfSync(true, masterIPList[0], nbDBPort)
	if err != nil {
		return err
	}

	if !outOfSync {
		outOfSync, err = activeServerOutOfSync(false, masterIPList[0], sbDBPort)
		if err != nil || !outOfSync {
			return err
		}
	}

	logrus.Debugf("ConfigureAsStandby : active server out of sync..Setting the new active server to : " + masterIPList[0])
	err = hacontroller.DemoteOVNDbs(masterIPList[0], int(nbDBPort), int(sbDBPort))
	if err != nil {
		logrus.Errorf("Demoting OVN ovsdb-servers to standby failed")
	}
	return err
}

func (hacontroller *HAMasterController) validateOvnDbEndpoints(ep *kapi.Endpoints) bool {
	if ep.Name != ovnkubeDbEp {
		return false
	}

	leader, present := ep.Annotations[haMasterLeader]
	if !present || leader != hacontroller.leaderElector.GetLeader() {
		return false
	}

	masterIPList, sbDBPort, nbDBPort, err := util.ExtractDbRemotesFromEndpoint(ep)
	if err != nil {
		return false
	}

	if masterIPList[0] != config.Kubernetes.PodIP ||
		sbDBPort != int32(config.MasterHA.SbPort) || nbDBPort != int32(config.MasterHA.NbPort) {
		return false
	}

	return true
}

// WatchOvnDbEndpoints watches the ovnkube-db end point
func (hacontroller *HAMasterController) WatchOvnDbEndpoints() error {
	HandleOvnDbEpUpdate := func(ep *kapi.Endpoints) {
		if ep.Name != ovnkubeDbEp {
			return
		}
		if hacontroller.leaderElector.GetLeader() == "" {
			// If no leader is elected yet don't handle the endpoint updates.
			// This can happen for the first time when ovnkube is started.
			return
		}
		if hacontroller.leaderElector.IsLeader() {
			if !hacontroller.validateOvnDbEndpoints(ep) {
				_ = hacontroller.updateOvnDbEndpoints(ep, false)
			}
		} else {
			err := hacontroller.ConfigureAsStandby(ep)
			if err != nil {
				logrus.Errorf(err.Error())
				panic(err.Error())
			}
		}
	}

	_, err := hacontroller.ovnController.watchFactory.AddFilteredEndpointsHandler(config.Kubernetes.OVNConfigNamespace,
		nil,
		cache.ResourceEventHandlerFuncs{
			AddFunc: func(obj interface{}) {
				ep := obj.(*kapi.Endpoints)
				HandleOvnDbEpUpdate(ep)
			},
			UpdateFunc: func(old, new interface{}) {
				epNew := new.(*kapi.Endpoints)
				HandleOvnDbEpUpdate(epNew)
			},
			DeleteFunc: func(obj interface{}) {
				ep := obj.(*kapi.Endpoints)
				if ep.Name == ovnkubeDbEp && hacontroller.leaderElector.IsLeader() {
					_ = hacontroller.updateOvnDbEndpoints(nil, false)
				}
			},
		}, nil)
	return err
}

//PromoteOVNDbs promotes the OVN Db servers and resumes the ovn-northd.
func (hacontroller *HAMasterController) PromoteOVNDbs(nbDBPort, sbDBPort int) error {
	_, _, err := util.RunOVNCtl("promote_ovnnb")
	if err != nil {
		logrus.Errorf("promoting ovnnb failed")
		return err
	}

	_, _, err = util.RunOVNCtl("promote_ovnsb")
	if err != nil {
		logrus.Errorf("promoting ovnsb failed")
		return err
	}

	// Configure OVN dbs to listen on the ovnkube-pod-ip
	target := "ptcp:" + strconv.Itoa(nbDBPort) + ":" + config.Kubernetes.PodIP
	_, _, err = util.RunOVNNBAppCtl("ovsdb-server/add-remote", target)
	if err != nil {
		logrus.Errorf("Adding remote [%s] to NB ovsdb-server failed", target)
		return err
	}

	target = "ptcp:" + strconv.Itoa(sbDBPort) + ":" + config.Kubernetes.PodIP
	_, _, err = util.RunOVNSBAppCtl("ovsdb-server/add-remote", target)
	if err != nil {
		logrus.Errorf("Adding remote [%s] to SB ovsdb-server failed", target)
		return err
	}

	// Ignore the error from this command for now as the patch in OVN
	// to add the pause/resume support is not yet merged.
	//TODO: Handle the err properly when ovn-northd supports pause/resume
	_, _, _ = util.RunOVNNorthAppCtl("resume")
	return nil
}

//DemoteOVNDbs demotes the OVN Db servers and configure them to connect
//to the new master and pauses the ovn-northd.
func (hacontroller *HAMasterController) DemoteOVNDbs(masterIP string, nbDBPort, sbDBPort int) error {
	_, _, err := util.RunOVNCtl("demote_ovnnb", "--db-nb-sync-from-addr="+masterIP,
		"--db-nb-sync-from-port="+strconv.Itoa(nbDBPort))
	if err != nil {
		logrus.Errorf("Demoting NB ovsdb-server failed")
		return err
	}

	_, _, err = util.RunOVNCtl("demote_ovnsb", "--db-sb-sync-from-addr="+masterIP,
		"--db-sb-sync-from-port="+strconv.Itoa(sbDBPort))

	if err != nil {
		logrus.Errorf("Demoting SB ovsdb-server failed")
		return err
	}

	// Ignore the error from this command for now as the patch in OVN
	// to add the pause/resume support is not yet merged.
	//TODO: Handle the err properly when ovn-northd supports pause/resume
	_, _, _ = util.RunOVNNorthAppCtl("pause")
	return nil
}

func (hacontroller *HAMasterController) syncOvnNorthd() error {
	// To sync ovn-northd we do this
	// 1. Get the nb-cfg value from NB_Global table
	//    $nb_nb_cfg=`ovn-nbctl --bare --columns nb_cfg list NB_Global`
	// 2. Get the nb-cfg value from SB_Global table
	//    $sb_nb_cfg=`ovn-sbctl --bare --columns nb_cfg list SB_Global`
	// 3. Increment the value of nb_nb_cfg by 1 and make sure that nb_nb_cfg != sb_nb_cfg
	// 4. Set the nb_nb_cfg in NB_Global table.
	//    $ovn-nbctl set NB_Global. nb_cfg=$nb_nb_cfg
	// 5. Query for nb-cfg in SB_Global table and make sure that it is incremented by 1.
	//    Wait for some time.
	// Return true if sb_nb_cfg gets incremented by 1 within the timeout (30 seconds)
	// Return false otherwise.

	stdout, _, err := util.RunOVNNbctl("--bare", "--columns", "nb_cfg", "list", "NB_Global")
	if err != nil {
		logrus.Errorf("Error in getting NB_Global's nb_cfg column")
		return err
	}

	nbNbCfg, _ := strconv.Atoi(stdout)

	stdout, _, err = util.RunOVNSbctl("--bare", "--columns", "nb_cfg", "list", "SB_Global")
	if err != nil {
		logrus.Errorf("Error in getting SB_Global's nb_cfg column")
		return err
	}

	sbNbCfg, _ := strconv.Atoi(stdout)

	nbNbCfg++
	if nbNbCfg == sbNbCfg {
		nbNbCfg++
	}

	nbCfgValue := "nb_cfg=" + strconv.Itoa(nbNbCfg)
	_, _, err = util.RunOVNNbctl("set", "NB_Global", ".", nbCfgValue)

	if err != nil {
		logrus.Errorf("Error in setting NB_Global's nb_cfg column")
		return err
	}

	if err = wait.PollImmediate(500*time.Millisecond, 30*time.Second, func() (bool, error) {
		stdout, _, err = util.RunOVNSbctl("--bare", "--columns", "nb_cfg", "list", "SB_Global")
		if err != nil {
			return false, err
		}

		sbNbCfg, _ := strconv.Atoi(stdout)
		if nbNbCfg == sbNbCfg {
			return true, nil
		}

		return false, nil
	}); err != nil {
		return fmt.Errorf("Error getting the correct nb_cfg value in SB_Global table")
	}
	return nil
}<|MERGE_RESOLUTION|>--- conflicted
+++ resolved
@@ -39,18 +39,12 @@
 	isLeader        bool
 	leaderElector   *leaderelection.LeaderElector
 	stopChan        chan struct{}
-	nodeSelector    *metav1.LabelSelector
 }
 
 // NewHAMasterController creates a new HA Master controller
 func NewHAMasterController(kubeClient kubernetes.Interface, wf *factory.WatchFactory,
 	nodeName string, stopChan chan struct{},
-<<<<<<< HEAD
-	hybridOverlayClusterSubnets []config.CIDRNetworkEntry,
-	nodeSelector *metav1.LabelSelector) *HAMasterController {
-=======
 	hybridOverlayClusterSubnets []config.CIDRNetworkEntry) *HAMasterController {
->>>>>>> 7de2075c
 	ovnController := NewOvnController(kubeClient, wf, hybridOverlayClusterSubnets)
 	return &HAMasterController{
 		kubeClient:      kubeClient,
@@ -60,7 +54,6 @@
 		isLeader:        false,
 		leaderElector:   nil,
 		stopChan:        stopChan,
-		nodeSelector:    nodeSelector,
 	}
 }
 
@@ -210,7 +203,7 @@
 		return err
 	}
 
-	return hacontroller.ovnController.Run(hacontroller.nodeSelector, hacontroller.stopChan)
+	return hacontroller.ovnController.Run(hacontroller.stopChan)
 }
 
 //updateOvnDbEndpoints Updates the ovnkube-db endpoints. Should be called
