--- conflicted
+++ resolved
@@ -251,9 +251,6 @@
 	}
 	// loop through the cleanUp map and per namespace update the first ACL's name and delete the rest
 	for namespace, aclList := range cleanUpDefaultDeny {
-<<<<<<< HEAD
-		newName := getDefaultDenyPolicyACLName(namespace, gressSuffix)
-=======
 		var aclT aclType
 		if aclList[0].Direction == nbdb.ACLDirectionToLport {
 			aclT = lportIngress
@@ -261,7 +258,6 @@
 			aclT = lportEgressAfterLB
 		}
 		newName := getDefaultDenyPolicyACLName(namespace, aclT)
->>>>>>> 69241a16
 		if len(aclList) > 1 {
 			// this should never be the case but delete everything except 1st ACL
 			ingressPGName := defaultDenyPortGroupName(namespace, ingressDefaultDenySuffix)
@@ -448,31 +444,6 @@
 	return nil
 }
 
-<<<<<<< HEAD
-func getACLMatch(portGroupName, match string, aclT aclType) string {
-	var aclMatch string
-	if aclT == lportIngress {
-		aclMatch = "outport == @" + portGroupName
-	} else {
-		aclMatch = "inport == @" + portGroupName
-	}
-
-	if match != "" {
-		aclMatch += " && " + match
-	}
-
-	return aclMatch
-}
-
-func getDefaultDenyPolicyACLName(ns, defaultDenySuffix string) string {
-	return joinACLName(ns, defaultDenySuffix)
-}
-
-func getDefaultDenyPolicyExternalIDs(aclT aclType) map[string]string {
-	return map[string]string{defaultDenyPolicyTypeACLExtIdKey: string(aclTypeToPolicyType(aclT))}
-}
-
-=======
 func getDefaultDenyPolicyACLName(ns string, aclT aclType) string {
 	var defaultDenySuffix string
 	switch aclT {
@@ -490,7 +461,6 @@
 	return map[string]string{defaultDenyPolicyTypeACLExtIdKey: string(aclTypeToPolicyType(aclT))}
 }
 
->>>>>>> 69241a16
 func getARPAllowACLName(ns string) string {
 	return joinACLName(ns, arpAllowPolicySuffix)
 }
@@ -502,17 +472,7 @@
 func buildDenyACLs(namespace, pg string, aclLogging *ACLLoggingLevels, aclT aclType) (denyACL, allowACL *nbdb.ACL) {
 	denyMatch := getACLMatch(pg, "", aclT)
 	allowMatch := getACLMatch(pg, arpAllowPolicyMatch, aclT)
-<<<<<<< HEAD
-	var defaultDenySuffix string
-	if aclT == lportIngress {
-		defaultDenySuffix = ingressDefaultDenySuffix
-	} else {
-		defaultDenySuffix = egressDefaultDenySuffix
-	}
-	denyACL = BuildACL(getDefaultDenyPolicyACLName(namespace, defaultDenySuffix), types.DefaultDenyPriority, denyMatch,
-=======
 	denyACL = BuildACL(getDefaultDenyPolicyACLName(namespace, aclT), types.DefaultDenyPriority, denyMatch,
->>>>>>> 69241a16
 		nbdb.ACLActionDrop, aclLogging, aclT, getDefaultDenyPolicyExternalIDs(aclT))
 	allowACL = BuildACL(getARPAllowACLName(namespace), types.DefaultAllowPriority, allowMatch,
 		nbdb.ACLActionAllow, nil, aclT, getDefaultDenyPolicyExternalIDs(aclT))
@@ -781,39 +741,6 @@
 	return
 }
 
-<<<<<<< HEAD
-func getMcastACLName(nsORpg, mcastSuffix string) string {
-	return joinACLName(nsORpg, mcastSuffix)
-}
-
-// Creates a policy to allow multicast traffic within 'ns':
-// - a port group containing all logical ports associated with 'ns'
-// - one "from-lport" ACL allowing egress multicast traffic from the pods
-//   in 'ns'
-// - one "to-lport" ACL allowing ingress multicast traffic to pods in 'ns'.
-//   This matches only traffic originated by pods in 'ns' (based on the
-//   namespace address set).
-func (oc *Controller) createMulticastAllowPolicy(ns string, nsInfo *namespaceInfo) error {
-	portGroupName := hashedPortGroup(ns)
-
-	aclT := lportEgressAfterLB
-	egressMatch := getACLMatch(portGroupName, getMulticastACLEgrMatch(), aclT)
-	egressACL := BuildACL(getMcastACLName(ns, "MulticastAllowEgress"),
-		types.DefaultMcastAllowPriority, egressMatch, nbdb.ACLActionAllow, nil, aclT,
-		getDefaultDenyPolicyExternalIDs(aclT))
-
-	aclT = lportIngress
-	ingressMatch := getACLMatch(portGroupName, getMulticastACLIgrMatch(nsInfo), aclT)
-	ingressACL := BuildACL(getMcastACLName(ns, "MulticastAllowIngress"),
-		types.DefaultMcastAllowPriority, ingressMatch, nbdb.ACLActionAllow, nil, aclT,
-		getDefaultDenyPolicyExternalIDs(aclT))
-
-	acls := []*nbdb.ACL{egressACL, ingressACL}
-	ops, err := libovsdbops.CreateOrUpdateACLsOps(oc.nbClient, nil, acls...)
-	if err != nil {
-		return err
-	}
-=======
 // denyPGAddPorts adds ports to default deny port groups.
 // It also can take existing ops e.g. to add port to network policy port group and transact it.
 func (oc *Controller) denyPGAddPorts(np *networkPolicy, portNamesToUUIDs map[string]string, ops []ovsdb.Operation) error {
@@ -839,7 +766,6 @@
 			sharedPGs.deletePortsForPolicy(np, portNamesToUUIDs)
 		}
 	}()
->>>>>>> 69241a16
 
 	if len(ingressDenyPorts) != 0 || len(egressDenyPorts) != 0 {
 		// db changes required
@@ -959,41 +885,12 @@
 	return nil
 }
 
-<<<<<<< HEAD
-// Creates a global default deny multicast policy:
-// - one ACL dropping egress multicast traffic from all pods: this is to
-//   protect OVN controller from processing IP multicast reports from nodes
-//   that are not allowed to receive multicast traffic.
-// - one ACL dropping ingress multicast traffic to all pods.
-// Caller must hold the namespace's namespaceInfo object lock.
-func (oc *Controller) createDefaultDenyMulticastPolicy() error {
-	match := getMulticastACLMatch()
-
-	// By default deny any egress multicast traffic from any pod. This drops
-	// IP multicast membership reports therefore denying any multicast traffic
-	// to be forwarded to pods.
-	aclT := lportEgressAfterLB
-	egressACL := BuildACL(getMcastACLName(types.ClusterPortGroupName, "DefaultDenyMulticastEgress"),
-		types.DefaultMcastDenyPriority, match, nbdb.ACLActionDrop, nil,
-		aclT, getDefaultDenyPolicyExternalIDs(aclT))
-
-	// By default deny any ingress multicast traffic to any pod.
-	aclT = lportIngress
-	ingressACL := BuildACL(getMcastACLName(types.ClusterPortGroupName, "DefaultDenyMulticastIngress"),
-		types.DefaultMcastDenyPriority, match, nbdb.ACLActionDrop, nil,
-		aclT, getDefaultDenyPolicyExternalIDs(aclT))
-
-	ops, err := libovsdbops.CreateOrUpdateACLsOps(oc.nbClient, nil, egressACL, ingressACL)
-	if err != nil {
-		return err
-=======
 // handleLocalPodSelectorDelFunc handles delete event for local pod, should be retriable
 func (oc *Controller) handleLocalPodSelectorDelFunc(np *networkPolicy, objs ...interface{}) error {
 	np.RLock()
 	defer np.RUnlock()
 	if np.deleted {
 		return nil
->>>>>>> 69241a16
 	}
 
 	portNamesToUUIDs, policyPortUUIDs, errPods := oc.getExistingLocalPolicyPorts(np, objs...)
@@ -1023,28 +920,6 @@
 	return nil
 }
 
-<<<<<<< HEAD
-// Creates a global default allow multicast policy:
-// - one ACL allowing multicast traffic from cluster router ports
-// - one ACL allowing multicast traffic to cluster router ports.
-// Caller must hold the namespace's namespaceInfo object lock.
-func (oc *Controller) createDefaultAllowMulticastPolicy() error {
-	mcastMatch := getMulticastACLMatch()
-
-	aclT := lportEgressAfterLB
-	egressMatch := getACLMatch(types.ClusterRtrPortGroupName, mcastMatch, aclT)
-	egressACL := BuildACL(getMcastACLName(types.ClusterRtrPortGroupName, "DefaultAllowMulticastEgress"),
-		types.DefaultMcastAllowPriority, egressMatch, nbdb.ACLActionAllow, nil,
-		aclT, getDefaultDenyPolicyExternalIDs(aclT))
-
-	aclT = lportIngress
-	ingressMatch := getACLMatch(types.ClusterRtrPortGroupName, mcastMatch, aclT)
-	ingressACL := BuildACL(getMcastACLName(types.ClusterRtrPortGroupName, "DefaultAllowMulticastIngress"),
-		types.DefaultMcastAllowPriority, ingressMatch, nbdb.ACLActionAllow, nil,
-		aclT, getDefaultDenyPolicyExternalIDs(aclT))
-
-	ops, err := libovsdbops.CreateOrUpdateACLsOps(oc.nbClient, nil, egressACL, ingressACL)
-=======
 // This function starts a watcher for local pods. Sync function and add event for every existing pod
 // will be executed sequentially first, and an error will be returned if something fails.
 // LocalPodSelectorType uses handleLocalPodSelectorAddFunc on Add and Update,
@@ -1052,7 +927,6 @@
 func (oc *Controller) addLocalPodHandler(policy *knet.NetworkPolicy, np *networkPolicy) error {
 	// NetworkPolicy is validated by the apiserver
 	sel, err := metav1.LabelSelectorAsSelector(&policy.Spec.PodSelector)
->>>>>>> 69241a16
 	if err != nil {
 		klog.Errorf("Could not set up watcher for local pods: %v", err)
 		return err
@@ -1096,99 +970,6 @@
 	return hashedPortGroup(readableGroupName), readableGroupName
 }
 
-<<<<<<< HEAD
-// getPolicyType returns whether the policy is of type ingress and/or egress
-func getPolicyType(policy *knet.NetworkPolicy) (bool, bool) {
-	var policyTypeIngress bool
-	var policyTypeEgress bool
-
-	for _, policyType := range policy.Spec.PolicyTypes {
-		if policyType == knet.PolicyTypeIngress {
-			policyTypeIngress = true
-		} else if policyType == knet.PolicyTypeEgress {
-			policyTypeEgress = true
-		}
-	}
-
-	return policyTypeIngress, policyTypeEgress
-}
-
-// getNewLocalPolicyPorts will find and return port info for every given pod obj, that is not found in
-// np.localPods.
-// if there are problems with fetching port info from logicalPortCache, pod will be added to errObjs.
-func (oc *Controller) getNewLocalPolicyPorts(np *networkPolicy,
-	objs ...interface{}) (policyPortsToUUIDs map[string]string, policyPortUUIDs []string, errObjs []interface{}) {
-
-	klog.Infof("Processing NetworkPolicy %s/%s to have %d local pods...", np.namespace, np.name, len(objs))
-	policyPortUUIDs = make([]string, 0, len(objs))
-	policyPortsToUUIDs = map[string]string{}
-
-	for _, obj := range objs {
-		pod := obj.(*kapi.Pod)
-
-		logicalPortName := util.GetLogicalPortName(pod.Namespace, pod.Name)
-		if _, ok := np.localPods.Load(logicalPortName); ok {
-			// port is already added for this policy
-			continue
-		}
-
-		if pod.Spec.NodeName == "" {
-			// pod is not yet scheduled, will receive update event for it
-			continue
-		}
-
-		// Skip pods that will never be present in logicalPortCache,
-		// e.g. hostNetwork pods, overlay node pods, or completed pods
-		if !oc.podExpectedInLogicalCache(pod) {
-			continue
-		}
-
-		// Add pod to errObjs for retry if
-		// 1. getting pod LSP from the cache fails,
-		// 2. the gotten LSP is scheduled for removal (stateful-sets).
-		portInfo, err := oc.logicalPortCache.get(logicalPortName)
-		if err != nil {
-			klog.Warningf("Failed to get LSP for pod %s/%s for networkPolicy %s, err: %v",
-				pod.Namespace, pod.Name, np.name, err)
-			errObjs = append(errObjs, pod)
-			continue
-		}
-
-		// Add pod to errObjs if LSP is scheduled for deletion
-		if !portInfo.expires.IsZero() {
-			klog.Warningf("Stale LSP %s for network policy %s found in cache",
-				portInfo.name, np.name)
-			errObjs = append(errObjs, pod)
-			continue
-		}
-
-		// LSP get succeeded and LSP is up to fresh
-		klog.V(5).Infof("Fresh LSP %s for network policy %s found in cache",
-			portInfo.name, np.name)
-
-		policyPortUUIDs = append(policyPortUUIDs, portInfo.uuid)
-		policyPortsToUUIDs[portInfo.name] = portInfo.uuid
-	}
-	return
-}
-
-// getExistingLocalPolicyPorts will find and return port info for every given pod obj, that is present in np.localPods.
-// if there are problems with fetching port info from logicalPortCache, pod will be added to errObjs.
-func (oc *Controller) getExistingLocalPolicyPorts(np *networkPolicy,
-	objs ...interface{}) (policyPortsToUUIDs map[string]string, policyPortUUIDs []string, errObjs []interface{}) {
-	klog.Infof("Processing NetworkPolicy %s/%s to delete %d local pods...", np.namespace, np.name, len(objs))
-
-	policyPortUUIDs = make([]string, 0, len(objs))
-	policyPortsToUUIDs = map[string]string{}
-	for _, obj := range objs {
-		pod := obj.(*kapi.Pod)
-
-		logicalPortName := util.GetLogicalPortName(pod.Namespace, pod.Name)
-		loadedPortUUID, ok := np.localPods.Load(logicalPortName)
-		if !ok {
-			// port is already deleted for this policy
-			continue
-=======
 type policyHandler struct {
 	gress             *gressPolicy
 	namespaceSelector *metav1.LabelSelector
@@ -1332,386 +1113,6 @@
 					podSelector:       toJSON.PodSelector,
 				})
 			}
->>>>>>> 69241a16
-		}
-		portUUID := loadedPortUUID.(string)
-
-		policyPortsToUUIDs[logicalPortName] = portUUID
-		policyPortUUIDs = append(policyPortUUIDs, portUUID)
-	}
-	return
-}
-
-<<<<<<< HEAD
-// denyPGAddPorts adds ports to default deny port groups.
-// It also can take existing ops e.g. to add port to network policy port group and transact it.
-func (oc *Controller) denyPGAddPorts(np *networkPolicy, portNamesToUUIDs map[string]string, ops []ovsdb.Operation) error {
-	var err error
-	ingressDenyPGName := defaultDenyPortGroupName(np.namespace, ingressDefaultDenySuffix)
-	egressDenyPGName := defaultDenyPortGroupName(np.namespace, egressDefaultDenySuffix)
-
-	pgKey := np.namespace
-	// this lock guarantees that sharedPortGroup counters will be updated atomically
-	// with adding port to port group in db.
-	oc.sharedNetpolPortGroups.LockKey(pgKey)
-	defer oc.sharedNetpolPortGroups.UnlockKey(pgKey)
-	sharedPGs, ok := oc.sharedNetpolPortGroups.Load(pgKey)
-	if !ok {
-		// Port group doesn't exist
-		return fmt.Errorf("port groups for ns %s don't exist", np.namespace)
-	}
-
-	ingressDenyPorts, egressDenyPorts := sharedPGs.addPortsForPolicy(np, portNamesToUUIDs)
-	// counters were updated, update back to initial values on error
-	defer func() {
-		if err != nil {
-			sharedPGs.deletePortsForPolicy(np, portNamesToUUIDs)
-		}
-	}()
-
-	if len(ingressDenyPorts) != 0 || len(egressDenyPorts) != 0 {
-		// db changes required
-		ops, err = libovsdbops.AddPortsToPortGroupOps(oc.nbClient, ops, ingressDenyPGName, ingressDenyPorts...)
-		if err != nil {
-			return fmt.Errorf("unable to get add ports to %s port group ops: %v", ingressDenyPGName, err)
-		}
-
-		ops, err = libovsdbops.AddPortsToPortGroupOps(oc.nbClient, ops, egressDenyPGName, egressDenyPorts...)
-		if err != nil {
-			return fmt.Errorf("unable to get add ports to %s port group ops: %v", egressDenyPGName, err)
-		}
-	}
-	_, err = libovsdbops.TransactAndCheck(oc.nbClient, ops)
-	if err != nil {
-		return fmt.Errorf("unable to transact add ports to default deny port groups: %v", err)
-	}
-	return nil
-}
-
-// denyPGDeletePorts deletes ports from default deny port groups.
-// Set useLocalPods = true, when deleting networkPolicy to remove all its ports from defaultDeny port groups.
-// It also can take existing ops e.g. to delete ports from network policy port group and transact it.
-func (oc *Controller) denyPGDeletePorts(np *networkPolicy, portNamesToUUIDs map[string]string, useLocalPods bool,
-	ops []ovsdb.Operation) error {
-	var err error
-	if useLocalPods {
-		portNamesToUUIDs = map[string]string{}
-		np.localPods.Range(func(key, value interface{}) bool {
-			portNamesToUUIDs[key.(string)] = value.(string)
-			return true
-		})
-	}
-	if len(portNamesToUUIDs) != 0 {
-		ingressDenyPGName := defaultDenyPortGroupName(np.namespace, ingressDefaultDenySuffix)
-		egressDenyPGName := defaultDenyPortGroupName(np.namespace, egressDefaultDenySuffix)
-
-		pgKey := np.namespace
-		// this lock guarantees that sharedPortGroup counters will be updated atomically
-		// with adding port to port group in db.
-		oc.sharedNetpolPortGroups.LockKey(pgKey)
-		defer oc.sharedNetpolPortGroups.UnlockKey(pgKey)
-		sharedPGs, ok := oc.sharedNetpolPortGroups.Load(pgKey)
-		if !ok {
-			// Port group doesn't exist, nothing to clean up
-			klog.Infof("Skip delete ports from default deny port group: port group doesn't exist")
-		} else {
-			ingressDenyPorts, egressDenyPorts := sharedPGs.deletePortsForPolicy(np, portNamesToUUIDs)
-			// counters were updated, update back to initial values on error
-			defer func() {
-				if err != nil {
-					sharedPGs.addPortsForPolicy(np, portNamesToUUIDs)
-				}
-			}()
-
-			if len(ingressDenyPorts) != 0 || len(egressDenyPorts) != 0 {
-				// db changes required
-				ops, err = libovsdbops.DeletePortsFromPortGroupOps(oc.nbClient, ops, ingressDenyPGName, ingressDenyPorts...)
-				if err != nil {
-					return fmt.Errorf("unable to get del ports from %s port group ops: %v", ingressDenyPGName, err)
-				}
-
-				ops, err = libovsdbops.DeletePortsFromPortGroupOps(oc.nbClient, ops, egressDenyPGName, egressDenyPorts...)
-				if err != nil {
-					return fmt.Errorf("unable to get del ports from %s port group ops: %v", egressDenyPGName, err)
-				}
-			}
-		}
-	}
-	_, err = libovsdbops.TransactAndCheck(oc.nbClient, ops)
-	if err != nil {
-		return fmt.Errorf("unable to transact del ports from default deny port groups: %v", err)
-	}
-
-	return nil
-}
-
-// handleLocalPodSelectorAddFunc adds a new pod to an existing NetworkPolicy, should be retriable.
-func (oc *Controller) handleLocalPodSelectorAddFunc(np *networkPolicy, objs ...interface{}) error {
-	np.RLock()
-	defer np.RUnlock()
-	if np.deleted {
-		return nil
-	}
-	// get info for new pods that are not listed in np.localPods
-	portNamesToUUIDs, policyPortUUIDs, errPods := oc.getNewLocalPolicyPorts(np, objs...)
-	// for multiple objects, try to update the ones that were fetched successfully
-	// return error for errPods in the end
-	if len(portNamesToUUIDs) > 0 {
-		var err error
-		// add pods to policy port group
-		var ops []ovsdb.Operation
-		ops, err = libovsdbops.AddPortsToPortGroupOps(oc.nbClient, nil, np.portGroupName, policyPortUUIDs...)
-		if err != nil {
-			return fmt.Errorf("unable to get ops to add new pod to policy port group: %v", err)
-		}
-		// add pods to default deny port group
-		// make sure to only pass newly added pods
-		// ops will be transacted by denyPGAddPorts
-		if err = oc.denyPGAddPorts(np, portNamesToUUIDs, ops); err != nil {
-			return fmt.Errorf("unable to add new pod to default deny port group: %v", err)
-		}
-		// all operations were successful, update np.localPods
-		for portName, portUUID := range portNamesToUUIDs {
-			np.localPods.Store(portName, portUUID)
-		}
-	}
-
-	if len(errPods) > 0 {
-		var errs []error
-		for _, errPod := range errPods {
-			pod := errPod.(*kapi.Pod)
-			errs = append(errs, fmt.Errorf("unable to get port info for pod %s/%s", pod.Namespace, pod.Name))
-		}
-		return kerrorsutil.NewAggregate(errs)
-	}
-	return nil
-}
-
-// handleLocalPodSelectorDelFunc handles delete event for local pod, should be retriable
-func (oc *Controller) handleLocalPodSelectorDelFunc(np *networkPolicy, objs ...interface{}) error {
-	np.RLock()
-	defer np.RUnlock()
-	if np.deleted {
-		return nil
-	}
-
-	portNamesToUUIDs, policyPortUUIDs, errPods := oc.getExistingLocalPolicyPorts(np, objs...)
-
-	if len(portNamesToUUIDs) > 0 {
-		var err error
-		// del pods from policy port group
-		var ops []ovsdb.Operation
-		ops, err = libovsdbops.DeletePortsFromPortGroupOps(oc.nbClient, nil, np.portGroupName, policyPortUUIDs...)
-		if err != nil {
-			return fmt.Errorf("unable to get ops to add new pod to policy port group: %v", err)
-		}
-		// delete pods from default deny port group
-		if err = oc.denyPGDeletePorts(np, portNamesToUUIDs, false, ops); err != nil {
-			return fmt.Errorf("unable to add new pod to default deny port group: %v", err)
-		}
-		// all operations were successful, update np.localPods
-		for portName := range portNamesToUUIDs {
-			np.localPods.Delete(portName)
-		}
-	}
-
-	if len(errPods) > 0 {
-		pod := errPods[0].(*kapi.Pod)
-		return fmt.Errorf("unable to get port info for pod %s/%s", pod.Namespace, pod.Name)
-	}
-	return nil
-}
-
-// This function starts a watcher for local pods. Sync function and add event for every existing pod
-// will be executed sequentially first, and an error will be returned if something fails.
-// LocalPodSelectorType uses handleLocalPodSelectorAddFunc on Add and Update,
-// and handleLocalPodSelectorDelFunc on Delete.
-func (oc *Controller) addLocalPodHandler(policy *knet.NetworkPolicy, np *networkPolicy) error {
-	// NetworkPolicy is validated by the apiserver
-	sel, err := metav1.LabelSelectorAsSelector(&policy.Spec.PodSelector)
-	if err != nil {
-		klog.Errorf("Could not set up watcher for local pods: %v", err)
-		return err
-	}
-
-	// Add all local pods in a syncFunction to minimize db ops.
-	syncFunc := func(objs []interface{}) error {
-		// ignore returned error, since any pod that wasn't properly handled will be retried individually.
-		_ = oc.handleLocalPodSelectorAddFunc(np, objs...)
-		return nil
-	}
-	retryLocalPods := NewRetryObjs(
-		factory.LocalPodSelectorType,
-		policy.Namespace,
-		sel,
-		syncFunc,
-		&NetworkPolicyExtraParameters{
-			np: np,
-		})
-
-	podHandler, err := oc.WatchResource(retryLocalPods)
-	if err != nil {
-		klog.Errorf("Failed WatchResource for addLocalPodHandler: %v", err)
-		return err
-	}
-
-	np.podHandlerList = append(np.podHandlerList, podHandler)
-	return nil
-}
-
-// we only need to create an address set if there is a podSelector or namespaceSelector
-func hasAnyLabelSelector(peers []knet.NetworkPolicyPeer) bool {
-	for _, peer := range peers {
-		if peer.PodSelector != nil || peer.NamespaceSelector != nil {
-			return true
-		}
-	}
-	return false
-}
-
-type policyHandler struct {
-	gress             *gressPolicy
-	namespaceSelector *metav1.LabelSelector
-	podSelector       *metav1.LabelSelector
-	// service handlers don't use selectors
-	serviceSelector bool
-}
-
-// createNetworkPolicy creates a network policy, should be retriable.
-// If network policy with given key exists, it will try to clean it up first, and return an error if it fails.
-// No need to log network policy key here, because caller of createNetworkPolicy should prepend error message with
-// that information.
-func (oc *Controller) createNetworkPolicy(policy *knet.NetworkPolicy, aclLogging *ACLLoggingLevels) (*networkPolicy, error) {
-	// To avoid existing connections disruption, make sure to apply allow ACLs before applying deny ACLs.
-	// This requires to start peer handlers before local pod handlers.
-	// 1. Cleanup old policy if it failed to be created
-	// 2. Build gress policies, create addressSets for peers
-	// 3. Add policy to default deny port group.
-	// 4. Build policy ACLs and port group. All the local pods that this policy
-	// selects will be eventually added to this port group.
-	// Pods are not added to default deny port groups yet, this is just a preparation step
-	// 5. Unlock networkPolicy before starting pod handlers to avoid deadlock
-	// since pod handlers take np.RLock
-	// 6. Start peer handlers to update all allow rules first
-	// 7. Start local pod handlers, that will update networkPolicy and default deny port groups with selected pods.
-
-	npKey := getPolicyKey(policy)
-	var np *networkPolicy
-	var policyHandlers []policyHandler
-
-	err := oc.networkPolicies.DoWithLock(npKey, func(npKey string) error {
-		oldNP, found := oc.networkPolicies.Load(npKey)
-		if found {
-			// 1. Cleanup old policy if it failed to be created
-			if cleanupErr := oc.cleanupNetworkPolicy(oldNP); cleanupErr != nil {
-				return fmt.Errorf("cleanup for retrying network policy create failed: %v", cleanupErr)
-			}
-		}
-		np, found = oc.networkPolicies.LoadOrStore(npKey, NewNetworkPolicy(policy))
-		if found {
-			// that should never happen, because successful cleanup will delete np from oc.networkPolicies
-			return fmt.Errorf("network policy is found in the system, "+
-				"while it should've been cleaned up, obj: %+v", np)
-		}
-		np.Lock()
-		npLocked := true
-		// we unlock np in the middle of this function, use npLocked to track if it was already unlocked explicitly
-		defer func() {
-			if npLocked {
-				np.Unlock()
-			}
-		}()
-		// no need to check np.deleted, since the object has just been created
-		// now we have a new np stored in oc.networkPolicies
-		var err error
-
-		if aclLogging.Deny != "" || aclLogging.Allow != "" {
-			klog.Infof("ACL logging for network policy %s in namespace %s set to deny=%s, allow=%s",
-				policy.Name, policy.Namespace, aclLogging.Deny, aclLogging.Allow)
-		}
-
-		// 2. Build gress policies, create addressSets for peers
-
-		// Consider both ingress and egress rules of the policy regardless of this
-		// policy type. A pod is isolated as long as as it is selected by any
-		// namespace policy. Since we don't process all namespace policies on a
-		// given policy update that might change the isolation status of a selected
-		// pod, we have create the allow ACLs derived from the policy rules in case
-		// the selected pods become isolated in the future even if that is not their
-		// current status.
-
-		// Go through each ingress rule.  For each ingress rule, create an
-		// addressSet for the peer pods.
-		for i, ingressJSON := range policy.Spec.Ingress {
-			klog.V(5).Infof("Network policy ingress is %+v", ingressJSON)
-
-			ingress := newGressPolicy(knet.PolicyTypeIngress, i, policy.Namespace, policy.Name)
-			// append ingress policy to be able to cleanup created address set
-			// see cleanupNetworkPolicy for details
-			np.ingressPolicies = append(np.ingressPolicies, ingress)
-
-			// Each ingress rule can have multiple ports to which we allow traffic.
-			for _, portJSON := range ingressJSON.Ports {
-				ingress.addPortPolicy(&portJSON)
-			}
-			if hasAnyLabelSelector(ingressJSON.From) {
-				klog.V(5).Infof("Network policy %s with ingress rule %s has a selector", npKey, ingress.policyName)
-				if err = ingress.ensurePeerAddressSet(oc.addressSetFactory); err != nil {
-					return err
-				}
-				// Start service handlers ONLY if there's an ingress Address Set
-				policyHandlers = append(policyHandlers, policyHandler{
-					gress:           ingress,
-					serviceSelector: true,
-				})
-			}
-			for _, fromJSON := range ingressJSON.From {
-				// Add IPBlock to ingress network policy
-				if fromJSON.IPBlock != nil {
-					ingress.addIPBlock(fromJSON.IPBlock)
-				}
-
-				policyHandlers = append(policyHandlers, policyHandler{
-					gress:             ingress,
-					namespaceSelector: fromJSON.NamespaceSelector,
-					podSelector:       fromJSON.PodSelector,
-				})
-			}
-		}
-
-		// Go through each egress rule.  For each egress rule, create an
-		// addressSet for the peer pods.
-		for i, egressJSON := range policy.Spec.Egress {
-			klog.V(5).Infof("Network policy egress is %+v", egressJSON)
-
-			egress := newGressPolicy(knet.PolicyTypeEgress, i, policy.Namespace, policy.Name)
-			// append ingress policy to be able to cleanup created address set
-			// see cleanupNetworkPolicy for details
-			np.egressPolicies = append(np.egressPolicies, egress)
-
-			// Each egress rule can have multiple ports to which we allow traffic.
-			for _, portJSON := range egressJSON.Ports {
-				egress.addPortPolicy(&portJSON)
-			}
-
-			if hasAnyLabelSelector(egressJSON.To) {
-				klog.V(5).Infof("Network policy %s with egress rule %s has a selector", npKey, egress.policyName)
-				if err = egress.ensurePeerAddressSet(oc.addressSetFactory); err != nil {
-					return err
-				}
-			}
-			for _, toJSON := range egressJSON.To {
-				// Add IPBlock to egress network policy
-				if toJSON.IPBlock != nil {
-					egress.addIPBlock(toJSON.IPBlock)
-				}
-
-				policyHandlers = append(policyHandlers, policyHandler{
-					gress:             egress,
-					namespaceSelector: toJSON.NamespaceSelector,
-					podSelector:       toJSON.PodSelector,
-				})
-			}
 		}
 
 		// 3. Add policy to default deny port group
@@ -1723,8 +1124,8 @@
 
 		// 4. Build policy ACLs and port group. All the local pods that this policy
 		// selects will be eventually added to this port group.
-		readableGroupName := fmt.Sprintf("%s_%s", policy.Namespace, policy.Name)
-		np.portGroupName = hashedPortGroup(readableGroupName)
+		portGroupName, readableGroupName := getNetworkPolicyPGName(policy.Namespace, policy.Name)
+		np.portGroupName = portGroupName
 		ops := []ovsdb.Operation{}
 
 		acls := oc.buildNetworkPolicyACLs(np, aclLogging)
@@ -1788,82 +1189,6 @@
 			return fmt.Errorf("failed to start local pod handler: %v", err)
 		}
 
-=======
-		// 3. Add policy to default deny port group
-		// Pods are not added to default deny port groups yet, this is just a preparation step
-		err = oc.addPolicyToDefaultPortGroups(np, aclLogging)
-		if err != nil {
-			return err
-		}
-
-		// 4. Build policy ACLs and port group. All the local pods that this policy
-		// selects will be eventually added to this port group.
-		portGroupName, readableGroupName := getNetworkPolicyPGName(policy.Namespace, policy.Name)
-		np.portGroupName = portGroupName
-		ops := []ovsdb.Operation{}
-
-		acls := oc.buildNetworkPolicyACLs(np, aclLogging)
-		ops, err = libovsdbops.CreateOrUpdateACLsOps(oc.nbClient, ops, acls...)
-		if err != nil {
-			return fmt.Errorf("failed to create ACL ops: %v", err)
-		}
-
-		pg := libovsdbops.BuildPortGroup(np.portGroupName, readableGroupName, nil, acls)
-		ops, err = libovsdbops.CreateOrUpdatePortGroupsOps(oc.nbClient, ops, pg)
-		if err != nil {
-			return fmt.Errorf("failed to create ops to add port to a port group: %v", err)
-		}
-
-		var recordOps []ovsdb.Operation
-		var txOkCallBack func()
-		recordOps, txOkCallBack, _, err = metrics.GetConfigDurationRecorder().AddOVN(oc.nbClient, "networkpolicy",
-			policy.Namespace, policy.Name)
-		if err != nil {
-			klog.Errorf("Failed to record config duration: %v", err)
-		}
-		ops = append(ops, recordOps...)
-
-		_, err = libovsdbops.TransactAndCheck(oc.nbClient, ops)
-		if err != nil {
-			return fmt.Errorf("failed to run ovsdb txn to add ports to port group: %v", err)
-		}
-		txOkCallBack()
-
-		// 5. Unlock network policy before starting pod handlers to avoid deadlock,
-		// since pod handlers take np.RLock
-		np.Unlock()
-		npLocked = false
-
-		// 6. Start peer handlers to update all allow rules first
-		for _, handler := range policyHandlers {
-			if handler.namespaceSelector != nil && handler.podSelector != nil {
-				// For each rule that contains both peer namespace selector and
-				// peer pod selector, we create a watcher for each matching namespace
-				// that populates the addressSet
-				err = oc.addPeerNamespaceAndPodHandler(handler.namespaceSelector, handler.podSelector, handler.gress, np)
-			} else if handler.namespaceSelector != nil {
-				// For each peer namespace selector, we create a watcher that
-				// populates ingress.peerAddressSets
-				err = oc.addPeerNamespaceHandler(handler.namespaceSelector, handler.gress, np)
-			} else if handler.podSelector != nil {
-				// For each peer pod selector, we create a watcher that
-				// populates the addressSet
-				err = oc.addPeerPodHandler(handler.podSelector, handler.gress, np)
-			} else if handler.serviceSelector {
-				err = oc.addPeerServiceHandler(policy, handler.gress, np)
-			}
-			if err != nil {
-				return fmt.Errorf("failed to start peer handler: %v", err)
-			}
-		}
-
-		// 7. Start local pod handlers, that will update networkPolicy and default deny port groups with selected pods.
-		err = oc.addLocalPodHandler(policy, np)
-		if err != nil {
-			return fmt.Errorf("failed to start local pod handler: %v", err)
-		}
-
->>>>>>> 69241a16
 		return nil
 	})
 	return np, err
@@ -2155,12 +1480,7 @@
 	// start watching services in the same namespace as the network policy
 	retryPeerServices := oc.newRetryFrameworkMasterWithParameters(
 		factory.PeerServiceType,
-<<<<<<< HEAD
-		policy.Namespace,
-		nil, nil,
-=======
 		nil,
->>>>>>> 69241a16
 		&NetworkPolicyExtraParameters{
 			gp: gp,
 			np: np,
@@ -2194,16 +1514,9 @@
 		_ = oc.handlePeerPodSelectorAddUpdate(np, gp, objs...)
 		return nil
 	}
-<<<<<<< HEAD
-	retryPeerPods := NewRetryObjs(
-		factory.PeerPodSelectorType,
-		np.namespace,
-		sel, syncFunc,
-=======
 	retryPeerPods := oc.newRetryFrameworkMasterWithParameters(
 		factory.PeerPodSelectorType,
 		syncFunc,
->>>>>>> 69241a16
 		&NetworkPolicyExtraParameters{
 			np: np,
 			gp: gp,
@@ -2239,15 +1552,8 @@
 		_ = oc.handlePeerPodSelectorAddUpdate(np, gp, objs...)
 		return nil
 	}
-<<<<<<< HEAD
-	retryPeerPods := NewRetryObjs(
-		factory.PeerPodForNamespaceAndPodSelectorType,
-		namespace.Name,
-		podSelector,
-=======
 	retryPeerPods := oc.newRetryFrameworkMasterWithParameters(
 		factory.PeerPodForNamespaceAndPodSelectorType,
->>>>>>> 69241a16
 		syncFunc,
 		&NetworkPolicyExtraParameters{
 			gp: gp,
@@ -2259,11 +1565,7 @@
 	// unlock
 	np.RUnlock()
 	locked = false
-<<<<<<< HEAD
-	podHandler, err := oc.WatchResource(retryPeerPods)
-=======
 	podHandler, err := retryPeerPods.WatchResourceFiltered(namespace.Name, podSelector)
->>>>>>> 69241a16
 	if err != nil {
 		klog.Errorf("Failed WatchResource for PeerNamespaceAndPodSelectorType: %v", err)
 		return err
@@ -2442,25 +1744,15 @@
 		_ = oc.handlePeerNamespaceSelectorAdd(np, gress, objs...)
 		return nil
 	}
-<<<<<<< HEAD
-	retryPeerNamespaces := NewRetryObjs(
-		factory.PeerNamespaceSelectorType,
-		"", sel, syncFunc,
-=======
 	retryPeerNamespaces := oc.newRetryFrameworkMasterWithParameters(
 		factory.PeerNamespaceSelectorType,
 		syncFunc,
->>>>>>> 69241a16
 		&NetworkPolicyExtraParameters{gp: gress, np: np},
 	)
 
 	namespaceHandler, err := retryPeerNamespaces.WatchResourceFiltered("", sel)
 	if err != nil {
-<<<<<<< HEAD
-		klog.Errorf("Failed WatchResource for addPeerNamespaceHandler: %v", err)
-=======
 		klog.Errorf("WatchResource failed for addPeerNamespaceHandler: %v", err)
->>>>>>> 69241a16
 		return err
 	}
 
