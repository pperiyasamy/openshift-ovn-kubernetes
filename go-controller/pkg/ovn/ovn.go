package ovn

import (
	"encoding/json"
	"errors"
	"fmt"
	"reflect"
	"sync"
	"time"

	"github.com/openshift/origin/pkg/util/netutils"
	"github.com/ovn-org/ovn-kubernetes/go-controller/pkg/config"
	"github.com/ovn-org/ovn-kubernetes/go-controller/pkg/factory"
	"github.com/ovn-org/ovn-kubernetes/go-controller/pkg/kube"
	util "github.com/ovn-org/ovn-kubernetes/go-controller/pkg/util"
	"github.com/sirupsen/logrus"
	kapi "k8s.io/api/core/v1"
	kapisnetworking "k8s.io/api/networking/v1"
	metav1 "k8s.io/apimachinery/pkg/apis/meta/v1"
	"k8s.io/apimachinery/pkg/types"
	"k8s.io/client-go/kubernetes"
	"k8s.io/client-go/kubernetes/scheme"
	kv1core "k8s.io/client-go/kubernetes/typed/core/v1"
	"k8s.io/client-go/tools/cache"
	"k8s.io/client-go/tools/record"
)

// ServiceVIPKey is used for looking up service namespace information for a
// particular load balancer
type ServiceVIPKey struct {
	// Load balancer VIP in the form "ip:port"
	vip string
	// Protocol used by the load balancer
	protocol kapi.Protocol
}

// Controller structure is the object which holds the controls for starting
// and reacting upon the watched resources (e.g. pods, endpoints)
type Controller struct {
	kube         kube.Interface
	watchFactory *factory.WatchFactory

	masterSubnetAllocatorList []*netutils.SubnetAllocator

	TCPLoadBalancerUUID string
	UDPLoadBalancerUUID string

	gatewayCache map[string]string
	// For TCP and UDP type traffic, cache OVN load-balancers used for the
	// cluster's east-west traffic.
	loadbalancerClusterCache map[string]string

	// For TCP and UDP type traffice, cache OVN load balancer that exists on the
	// default gateway
	loadbalancerGWCache map[string]string
	defGatewayRouter    string

	// A cache of all logical switches seen by the watcher
	logicalSwitchCache map[string]bool

	// A cache of all logical ports seen by the watcher and
	// its corresponding logical switch
	logicalPortCache map[string]string

	// A cache of all logical ports and its corresponding uuids.
	logicalPortUUIDCache map[string]string

	// For each namespace, a map from pod IP address to logical port name
	// for all pods in that namespace.
	namespaceAddressSet map[string]map[string]string

	// For each namespace, a lock to protect critical regions
	namespaceMutex map[string]*sync.Mutex

	// Need to make calls to namespaceMutex also thread-safe
	namespaceMutexMutex sync.Mutex

	// For each namespace, a map of policy name to 'namespacePolicy'.
	namespacePolicies map[string]map[string]*namespacePolicy

	// Port group for ingress deny rule
	portGroupIngressDeny string

	// Port group for egress deny rule
	portGroupEgressDeny string

	// For each logical port, the number of network policies that want
	// to add a ingress deny rule.
	lspIngressDenyCache map[string]int

	// For each logical port, the number of network policies that want
	// to add a egress deny rule.
	lspEgressDenyCache map[string]int

	// A mutex for lspIngressDenyCache and lspEgressDenyCache
	lspMutex *sync.Mutex

	// A mutex for gatewayCache and logicalSwitchCache which holds
	// logicalSwitch information
	lsMutex *sync.Mutex

	// Per namespace multicast enabled?
	multicastEnabled map[string]bool

	// Supports port_group?
	portGroupSupport bool

	// Supports multicast?
	multicastSupport bool

	// Map of load balancers to service namespace
	serviceVIPToName map[ServiceVIPKey]types.NamespacedName

	serviceVIPToNameLock sync.Mutex

	// List of subnets to assign to hybrid overlay entities
	hybridOverlayClusterSubnets []config.CIDRNetworkEntry
}

const (
	// TCP is the constant string for the string "TCP"
	TCP = "TCP"

	// UDP is the constant string for the string "UDP"
	UDP = "UDP"
)

// NewOvnController creates a new OVN controller for creating logical network
// infrastructure and policy
func NewOvnController(kubeClient kubernetes.Interface, wf *factory.WatchFactory, hybridOverlayClusterSubnets []config.CIDRNetworkEntry) *Controller {
	return &Controller{
		kube:                        &kube.Kube{KClient: kubeClient},
		watchFactory:                wf,
		logicalSwitchCache:          make(map[string]bool),
		logicalPortCache:            make(map[string]string),
		logicalPortUUIDCache:        make(map[string]string),
		namespaceAddressSet:         make(map[string]map[string]string),
		namespacePolicies:           make(map[string]map[string]*namespacePolicy),
		namespaceMutex:              make(map[string]*sync.Mutex),
		namespaceMutexMutex:         sync.Mutex{},
		lspIngressDenyCache:         make(map[string]int),
		lspEgressDenyCache:          make(map[string]int),
		lspMutex:                    &sync.Mutex{},
		lsMutex:                     &sync.Mutex{},
		gatewayCache:                make(map[string]string),
		loadbalancerClusterCache:    make(map[string]string),
		loadbalancerGWCache:         make(map[string]string),
		multicastEnabled:            make(map[string]bool),
		serviceVIPToName:            make(map[ServiceVIPKey]types.NamespacedName),
		serviceVIPToNameLock:        sync.Mutex{},
		hybridOverlayClusterSubnets: hybridOverlayClusterSubnets,
	}
}

// Run starts the actual watching.
func (oc *Controller) Run(nodeSelector *metav1.LabelSelector, stopChan chan struct{}) error {
	startOvnUpdater()

	// WatchNodes must be started first so that its initial Add will
	// create all node logical switches, which other watches may depend on.
	// https://github.com/ovn-org/ovn-kubernetes/pull/859
	if err := oc.WatchNodes(nodeSelector); err != nil {
		return err
	}

	for _, f := range []func() error{oc.WatchPods, oc.WatchServices, oc.WatchEndpoints,
		oc.WatchNamespaces, oc.WatchNetworkPolicy} {
		if err := f(); err != nil {
			return err
		}
	}

	if config.Kubernetes.OVNEmptyLbEvents {
		go oc.ovnControllerEventChecker(stopChan)
	}

	return nil
}

type eventRecord struct {
	Data     [][]interface{} `json:"Data"`
	Headings []string        `json:"Headings"`
}

type emptyLBBackendEvent struct {
	vip      string
	protocol kapi.Protocol
	uuid     string
}

func extractEmptyLBBackendsEvents(out []byte) ([]emptyLBBackendEvent, error) {
	events := make([]emptyLBBackendEvent, 0, 4)

	var f eventRecord
	err := json.Unmarshal(out, &f)
	if err != nil {
		return events, err
	}
	if len(f.Data) == 0 {
		return events, nil
	}

	var eventInfoIndex int
	var eventTypeIndex int
	var uuidIndex int
	for idx, val := range f.Headings {
		switch val {
		case "event_info":
			eventInfoIndex = idx
		case "event_type":
			eventTypeIndex = idx
		case "_uuid":
			uuidIndex = idx
		}
	}

	for _, val := range f.Data {
		if len(val) <= eventTypeIndex {
			return events, errors.New("Mismatched Data and Headings in controller event")
		}
		if val[eventTypeIndex] != "empty_lb_backends" {
			continue
		}

		uuidArray, ok := val[uuidIndex].([]interface{})
		if !ok {
			return events, errors.New("Unexpected '_uuid' data in controller event")
		}
		if len(uuidArray) < 2 {
			return events, errors.New("Malformed UUID presented in controller event")
		}
		uuid, ok := uuidArray[1].(string)
		if !ok {
			return events, errors.New("Failed to parse UUID in controller event")
		}

		// Unpack the data. There's probably a better way to do this.
		info, ok := val[eventInfoIndex].([]interface{})
		if !ok {
			return events, errors.New("Unexpected 'event_info' data in controller event")
		}
		if len(info) < 2 {
			return events, errors.New("Malformed event_info in controller event")
		}
		eventMap, ok := info[1].([]interface{})
		if !ok {
			return events, errors.New("'event_info' data is not the expected type")
		}

		var vip string
		var protocol kapi.Protocol
		for _, x := range eventMap {
			tuple, ok := x.([]interface{})
			if !ok {
				return events, errors.New("event map item failed to parse")
			}
			if len(tuple) < 2 {
				return events, errors.New("event map contains malformed data")
			}
			switch tuple[0] {
			case "vip":
				vip, ok = tuple[1].(string)
				if !ok {
					return events, errors.New("Failed to parse vip in controller event")
				}
			case "protocol":
				prot, ok := tuple[1].(string)
				if !ok {
					return events, errors.New("Failed to parse protocol in controller event")
				}
				if prot == "udp" {
					protocol = kapi.ProtocolUDP
				} else {
					protocol = kapi.ProtocolTCP
				}
			}
		}
		events = append(events, emptyLBBackendEvent{vip, protocol, uuid})
	}

	return events, nil
}

func (oc *Controller) ovnControllerEventChecker(stopChan chan struct{}) {
	ticker := time.NewTicker(5 * time.Second)

	_, _, err := util.RunOVNNbctl("set", "nb_global", ".", "options:controller_event=true")
	if err != nil {
		logrus.Error("Unable to enable controller events. Unidling not possible")
		return
	}

	eventBroadcaster := record.NewBroadcaster()
	eventBroadcaster.StartRecordingToSink(&kv1core.EventSinkImpl{Interface: oc.kube.Events()})
	recorder := eventBroadcaster.NewRecorder(scheme.Scheme, kapi.EventSource{Component: "kube-proxy"})

	for {
		select {
		case <-ticker.C:
			out, _, err := util.RunOVNSbctl("--format=json", "list", "controller_event")
			if err != nil {
				continue
			}

			events, err := extractEmptyLBBackendsEvents([]byte(out))
			if err != nil || len(events) == 0 {
				continue
			}

			for _, event := range events {
				_, _, err := util.RunOVNSbctl("destroy", "controller_event", event.uuid)
				if err != nil {
					// Don't unidle until we are able to remove the controller event
					logrus.Errorf("Unable to remove controller event %s", event.uuid)
					continue
				}
				if serviceName, ok := oc.GetServiceVIPToName(event.vip, event.protocol); ok {
					serviceRef := kapi.ObjectReference{
						Kind:      "Service",
						Namespace: serviceName.Namespace,
						Name:      serviceName.Name,
					}
					logrus.Debugf("Sending a NeedPods event for service %s in namespace %s.", serviceName.Name, serviceName.Namespace)
					recorder.Eventf(&serviceRef, kapi.EventTypeNormal, "NeedPods", "The service %s needs pods", serviceName.Name)
				}
			}
		case <-stopChan:
			return
		}
	}
}

// WatchPods starts the watching of Pod resource and calls back the appropriate handler logic
func (oc *Controller) WatchPods() error {
	_, err := oc.watchFactory.AddPodHandler(cache.ResourceEventHandlerFuncs{
		AddFunc: func(obj interface{}) {
			pod := obj.(*kapi.Pod)
			if pod.Spec.NodeName != "" {
				oc.addLogicalPort(pod)
			}
		},
		UpdateFunc: func(old, newer interface{}) {
			podNew := newer.(*kapi.Pod)
			podOld := old.(*kapi.Pod)
			if podOld.Spec.NodeName == "" && podNew.Spec.NodeName != "" {
				oc.addLogicalPort(podNew)
			}
		},
		DeleteFunc: func(obj interface{}) {
			pod := obj.(*kapi.Pod)
			oc.deleteLogicalPort(pod)
		},
	}, oc.syncPods)
	return err
}

// WatchServices starts the watching of Service resource and calls back the
// appropriate handler logic
func (oc *Controller) WatchServices() error {
	_, err := oc.watchFactory.AddServiceHandler(cache.ResourceEventHandlerFuncs{
		AddFunc:    func(obj interface{}) {},
		UpdateFunc: func(old, new interface{}) {},
		DeleteFunc: func(obj interface{}) {
			service := obj.(*kapi.Service)
			oc.deleteService(service)
		},
	}, oc.syncServices)
	return err
}

// WatchEndpoints starts the watching of Endpoint resource and calls back the appropriate handler logic
func (oc *Controller) WatchEndpoints() error {
	_, err := oc.watchFactory.AddEndpointsHandler(cache.ResourceEventHandlerFuncs{
		AddFunc: func(obj interface{}) {
			ep := obj.(*kapi.Endpoints)
			err := oc.AddEndpoints(ep)
			if err != nil {
				logrus.Errorf("Error in adding load balancer: %v", err)
			}
		},
		UpdateFunc: func(old, new interface{}) {
			epNew := new.(*kapi.Endpoints)
			epOld := old.(*kapi.Endpoints)
			if reflect.DeepEqual(epNew.Subsets, epOld.Subsets) {
				return
			}
			if len(epNew.Subsets) == 0 {
				err := oc.deleteEndpoints(epNew)
				if err != nil {
					logrus.Errorf("Error in deleting endpoints - %v", err)
				}
			} else {
				err := oc.AddEndpoints(epNew)
				if err != nil {
					logrus.Errorf("Error in modifying endpoints: %v", err)
				}
			}
		},
		DeleteFunc: func(obj interface{}) {
			ep := obj.(*kapi.Endpoints)
			err := oc.deleteEndpoints(ep)
			if err != nil {
				logrus.Errorf("Error in deleting endpoints - %v", err)
			}
		},
	}, nil)
	return err
}

// WatchNetworkPolicy starts the watching of network policy resource and calls
// back the appropriate handler logic
func (oc *Controller) WatchNetworkPolicy() error {
	_, err := oc.watchFactory.AddPolicyHandler(cache.ResourceEventHandlerFuncs{
		AddFunc: func(obj interface{}) {
			policy := obj.(*kapisnetworking.NetworkPolicy)
			oc.addNetworkPolicy(policy)
			return
		},
		UpdateFunc: func(old, newer interface{}) {
			oldPolicy := old.(*kapisnetworking.NetworkPolicy)
			newPolicy := newer.(*kapisnetworking.NetworkPolicy)
			if !reflect.DeepEqual(oldPolicy, newPolicy) {
				oc.deleteNetworkPolicy(oldPolicy)
				oc.addNetworkPolicy(newPolicy)
			}
			return
		},
		DeleteFunc: func(obj interface{}) {
			policy := obj.(*kapisnetworking.NetworkPolicy)
			oc.deleteNetworkPolicy(policy)
			return
		},
	}, oc.syncNetworkPolicies)
	return err
}

// WatchNamespaces starts the watching of namespace resource and calls
// back the appropriate handler logic
func (oc *Controller) WatchNamespaces() error {
	_, err := oc.watchFactory.AddNamespaceHandler(cache.ResourceEventHandlerFuncs{
		AddFunc: func(obj interface{}) {
			ns := obj.(*kapi.Namespace)
			oc.AddNamespace(ns)
			return
		},
		UpdateFunc: func(old, newer interface{}) {
			oldNs, newNs := old.(*kapi.Namespace), newer.(*kapi.Namespace)
			oc.updateNamespace(oldNs, newNs)
			return
		},
		DeleteFunc: func(obj interface{}) {
			ns := obj.(*kapi.Namespace)
			oc.deleteNamespace(ns)
			return
		},
	}, oc.syncNamespaces)
	return err
}

func (oc *Controller) handleNodeGateway(node *kapi.Node) error {
	var gatewayConfigured bool
	subnet, err := parseNodeHostSubnet(node)
	if err == nil {
		mode := node.Annotations[OvnNodeGatewayMode]
		if mode != string(config.GatewayModeDisabled) {
			if err = oc.syncGatewayLogicalNetwork(node, mode, subnet.String()); err == nil {
				gatewayConfigured = true
			} else {
<<<<<<< HEAD
				return fmt.Errorf("error creating gateway for node %s: %v", node.Name, err)
			}
		}
	}

	if !gatewayConfigured && subnet != nil {
=======
				logrus.Errorf("error creating gateway for node %s: %v", node.Name, err)
			}
		}
	}

	if !gatewayConfigured {
>>>>>>> d95485ab
		if err := util.GatewayCleanup(node.Name, subnet); err != nil {
			return fmt.Errorf("error cleaning up gateway for node %s: %v", node.Name, err)
		}
	}

	return nil
}

// WatchNodes starts the watching of node resource and calls
// back the appropriate handler logic
func (oc *Controller) WatchNodes(nodeSelector *metav1.LabelSelector) error {
	gatewaysHandled := make(map[string]bool)
	_, err := oc.watchFactory.AddFilteredNodeHandler(nodeSelector, cache.ResourceEventHandlerFuncs{
		AddFunc: func(obj interface{}) {
			node := obj.(*kapi.Node)
			logrus.Debugf("Added event for Node %q", node.Name)
			hostSubnet, err := oc.addNode(node)
			if err != nil {
				logrus.Errorf("error creating subnet for node %s: %v", node.Name, err)
				return
			}

			err = oc.syncNodeManagementPort(node, hostSubnet)
			if err != nil {
				logrus.Errorf("error creating Node Management Port for node %s: %v", node.Name, err)
			}

			if err := oc.handleNodeGateway(node); err != nil {
				logrus.Errorf(err.Error())
<<<<<<< HEAD
			}

			if config.Gateway.NodeportEnable {
				gatewaysHandled[node.Name] = oc.handleNodePortLB(node)
=======
			} else {
				gatewaysHandled[node.Name] = true
>>>>>>> d95485ab
			}
		},
		UpdateFunc: func(old, new interface{}) {
			oldNode := old.(*kapi.Node)
			node := new.(*kapi.Node)
			oldMacAddress, _ := oldNode.Annotations[OvnNodeManagementPortMacAddress]
			macAddress, _ := node.Annotations[OvnNodeManagementPortMacAddress]
			logrus.Debugf("Updated event for Node %q", node.Name)
			if oldMacAddress != macAddress {
				err := oc.syncNodeManagementPort(node, nil)
				if err != nil {
					logrus.Errorf("error update Node Management Port for node %s: %v", node.Name, err)
				}
			}

<<<<<<< HEAD
			if gatewayChanged(oldNode, node) {
				if err := oc.handleNodeGateway(node); err != nil {
					logrus.Errorf(err.Error())
				}
			}

			if config.Gateway.NodeportEnable {
				if !gatewaysHandled[node.Name] {
					gatewaysHandled[node.Name] = oc.handleNodePortLB(node)
=======
			if !gatewaysHandled[node.Name] || gatewayChanged(oldNode, node) {
				if err := oc.handleNodeGateway(node); err != nil {
					logrus.Errorf(err.Error())
				} else {
					gatewaysHandled[node.Name] = true
>>>>>>> d95485ab
				}
			}
		},
		DeleteFunc: func(obj interface{}) {
			node := obj.(*kapi.Node)
			logrus.Debugf("Delete event for Node %q. Removing the node from "+
				"various caches", node.Name)

			nodeSubnet, _ := parseNodeHostSubnet(node)
			err := oc.deleteNode(node.Name, nodeSubnet)
			if err != nil {
				logrus.Error(err)
			}
			oc.lsMutex.Lock()
			delete(oc.gatewayCache, node.Name)
			delete(oc.logicalSwitchCache, node.Name)
			oc.lsMutex.Unlock()
			delete(gatewaysHandled, node.Name)
			if oc.defGatewayRouter == "GR_"+node.Name {
				delete(oc.loadbalancerGWCache, TCP)
				delete(oc.loadbalancerGWCache, UDP)
				oc.defGatewayRouter = ""
				oc.handleExternalIPsLB()
			}
		},
	}, oc.syncNodes)
	return err
}

// AddServiceVIPToName associates a k8s service name with a load balancer VIP
func (oc *Controller) AddServiceVIPToName(vip string, protocol kapi.Protocol, namespace, name string) {
	oc.serviceVIPToNameLock.Lock()
	defer oc.serviceVIPToNameLock.Unlock()
	oc.serviceVIPToName[ServiceVIPKey{vip, protocol}] = types.NamespacedName{namespace, name}
}

// GetServiceVIPToName retrieves the associated k8s service name for a load balancer VIP
func (oc *Controller) GetServiceVIPToName(vip string, protocol kapi.Protocol) (types.NamespacedName, bool) {
	oc.serviceVIPToNameLock.Lock()
	defer oc.serviceVIPToNameLock.Unlock()
	namespace, ok := oc.serviceVIPToName[ServiceVIPKey{vip, protocol}]
	return namespace, ok
}

// gatewayChanged() compares old annotations to new and returns true if something has changed.
func gatewayChanged(oldNode, newNode *kapi.Node) bool {

	if newNode.Annotations[OvnNodeGatewayMode] != oldNode.Annotations[OvnNodeGatewayMode] {
		return true
	}

	if newNode.Annotations[OvnNodeGatewayVlanID] != oldNode.Annotations[OvnNodeGatewayVlanID] {
		return true
	}

	if newNode.Annotations[OvnNodeGatewayIfaceID] != oldNode.Annotations[OvnNodeGatewayIfaceID] {
		return true
	}

	if newNode.Annotations[OvnNodeGatewayMacAddress] != oldNode.Annotations[OvnNodeGatewayMacAddress] {
		return true
	}

	if newNode.Annotations[OvnNodeGatewayIP] != oldNode.Annotations[OvnNodeGatewayIP] {
		return true
	}

	if newNode.Annotations[OvnNodeGatewayNextHop] != oldNode.Annotations[OvnNodeGatewayNextHop] {
		return true
	}

	return false
}<|MERGE_RESOLUTION|>--- conflicted
+++ resolved
@@ -466,21 +466,12 @@
 			if err = oc.syncGatewayLogicalNetwork(node, mode, subnet.String()); err == nil {
 				gatewayConfigured = true
 			} else {
-<<<<<<< HEAD
-				return fmt.Errorf("error creating gateway for node %s: %v", node.Name, err)
-			}
-		}
-	}
-
-	if !gatewayConfigured && subnet != nil {
-=======
 				logrus.Errorf("error creating gateway for node %s: %v", node.Name, err)
 			}
 		}
 	}
 
 	if !gatewayConfigured {
->>>>>>> d95485ab
 		if err := util.GatewayCleanup(node.Name, subnet); err != nil {
 			return fmt.Errorf("error cleaning up gateway for node %s: %v", node.Name, err)
 		}
@@ -510,15 +501,8 @@
 
 			if err := oc.handleNodeGateway(node); err != nil {
 				logrus.Errorf(err.Error())
-<<<<<<< HEAD
-			}
-
-			if config.Gateway.NodeportEnable {
-				gatewaysHandled[node.Name] = oc.handleNodePortLB(node)
-=======
 			} else {
 				gatewaysHandled[node.Name] = true
->>>>>>> d95485ab
 			}
 		},
 		UpdateFunc: func(old, new interface{}) {
@@ -534,23 +518,11 @@
 				}
 			}
 
-<<<<<<< HEAD
-			if gatewayChanged(oldNode, node) {
-				if err := oc.handleNodeGateway(node); err != nil {
-					logrus.Errorf(err.Error())
-				}
-			}
-
-			if config.Gateway.NodeportEnable {
-				if !gatewaysHandled[node.Name] {
-					gatewaysHandled[node.Name] = oc.handleNodePortLB(node)
-=======
 			if !gatewaysHandled[node.Name] || gatewayChanged(oldNode, node) {
 				if err := oc.handleNodeGateway(node); err != nil {
 					logrus.Errorf(err.Error())
 				} else {
 					gatewaysHandled[node.Name] = true
->>>>>>> d95485ab
 				}
 			}
 		},
