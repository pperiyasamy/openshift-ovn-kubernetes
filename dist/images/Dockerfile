#
# This is the OpenShift ovn overlay network image.
# it provides an overlay network using ovs/ovn/ovn-kube
#
# The standard name for this image is ovn-kube

# Notes:
# This is for a development build where the ovn-kubernetes utilities
# are built in this Dockerfile and included in the image (instead of the rpm)
#
# This is based on centos:7
# openvswitch rpms are from
# http://cbs.centos.org/kojifiles/packages/openvswitch/2.9.0/4.el7/x86_64/
#
# So this file will change over time.

FROM centos:7

USER root

ENV PYTHONDONTWRITEBYTECODE yes

COPY kubernetes.repo /etc/yum.repos.d/kubernetes.repo
<<<<<<< HEAD
RUN yum install -y --setopt=tsflags=nodocs --setopt=skip_missing_names_on_install=False \
	PyYAML bind-utils \
	openssl \
	numactl-libs \
	firewalld-filesystem \
	libpcap \
	hostname \
	kubectl \
	unbound-libs \
	iproute strace socat && \
=======
RUN INSTALL_PKGS=" \
	PyYAML bind-utils procps-ng openssl numactl-libs firewalld-filesystem \
	libpcap kubernetes-client \
	iptables iproute strace socat \
	unbound-libs \
        " && \
	yum install -y --setopt=tsflags=nodocs --setopt=skip_missing_names_on_install=False $INSTALL_PKGS && \
>>>>>>> 8a86cb0d
	yum clean all && rm -rf /var/cache/yum/*

# Get a reasonable version of openvswitch (2.9.2 or higher)
# docker build --build-arg rpmArch=ARCH -f Dockerfile.centos -t some_tag .
# where ARCH can be x86_64 (default), aarch64, or ppc64le
ARG rpmArch=x86_64
ARG ovsVer=2.10.1
ARG ovsSubVer=3.el7
ARG dpdkVer=17.11
ARG dpdkSubVer=3.el7
ARG dpdkRpmUrl=http://cbs.centos.org/kojifiles/packages/dpdk/${dpdkVer}/${dpdkSubVer}/${rpmArch}/dpdk-${dpdkVer}-${dpdkSubVer}.${rpmArch}.rpm

RUN if [ "$(uname -m)" = "aarch64" ]; then dpdkRpmUrl=https://rpmfind.net/linux/fedora/linux/updates/28/Everything/aarch64/Packages/d/dpdk-17.11.2-1.fc28.aarch64.rpm; fi && rpm -i ${dpdkRpmUrl}
RUN rpm -i http://cbs.centos.org/kojifiles/packages/openvswitch/${ovsVer}/${ovsSubVer}/${rpmArch}/openvswitch-${ovsVer}-${ovsSubVer}.${rpmArch}.rpm
RUN rpm -i http://cbs.centos.org/kojifiles/packages/openvswitch/${ovsVer}/${ovsSubVer}/${rpmArch}/openvswitch-ovn-common-${ovsVer}-${ovsSubVer}.${rpmArch}.rpm
RUN rpm -i http://cbs.centos.org/kojifiles/packages/openvswitch/${ovsVer}/${ovsSubVer}/${rpmArch}/openvswitch-ovn-central-${ovsVer}-${ovsSubVer}.${rpmArch}.rpm
RUN rpm -i http://cbs.centos.org/kojifiles/packages/openvswitch/${ovsVer}/${ovsSubVer}/${rpmArch}/openvswitch-ovn-host-${ovsVer}-${ovsSubVer}.${rpmArch}.rpm
RUN rpm -i http://cbs.centos.org/kojifiles/packages/openvswitch/${ovsVer}/${ovsSubVer}/${rpmArch}/openvswitch-ovn-vtep-${ovsVer}-${ovsSubVer}.${rpmArch}.rpm
RUN rpm -i http://cbs.centos.org/kojifiles/packages/openvswitch/${ovsVer}/${ovsSubVer}/${rpmArch}/openvswitch-devel-${ovsVer}-${ovsSubVer}.${rpmArch}.rpm
RUN rm -rf /var/cache/yum

RUN mkdir -p /var/run/openvswitch

# Built in ../../go_controller, then the binaries are copied here.
# put things where they are in the rpm
RUN mkdir -p /usr/libexec/cni/
COPY ovnkube ovn-kube-util /usr/bin/
COPY ovn-k8s-cni-overlay /usr/libexec/cni/ovn-k8s-cni-overlay

# ovnkube.sh is the entry point. This script examines environment
# variables to direct operation and configure ovn
COPY ovnkube.sh /root/
COPY ovn-debug.sh /root/
# override the rpm's ovn_k8s.conf with this local copy
COPY ovn_k8s.conf /etc/openvswitch/ovn_k8s.conf

# copy git commit number into image
COPY git_info /root


LABEL io.k8s.display-name="ovn kubernetes" \
      io.k8s.description="This is a component of OpenShift Container Platform that provides an overlay network using ovn." \
      io.openshift.tags="openshift" \
      maintainer="Phil Cameron <pcameron@redhat.com>"

WORKDIR /root
ENTRYPOINT /root/ovnkube.sh<|MERGE_RESOLUTION|>--- conflicted
+++ resolved
@@ -21,18 +21,6 @@
 ENV PYTHONDONTWRITEBYTECODE yes
 
 COPY kubernetes.repo /etc/yum.repos.d/kubernetes.repo
-<<<<<<< HEAD
-RUN yum install -y --setopt=tsflags=nodocs --setopt=skip_missing_names_on_install=False \
-	PyYAML bind-utils \
-	openssl \
-	numactl-libs \
-	firewalld-filesystem \
-	libpcap \
-	hostname \
-	kubectl \
-	unbound-libs \
-	iproute strace socat && \
-=======
 RUN INSTALL_PKGS=" \
 	PyYAML bind-utils procps-ng openssl numactl-libs firewalld-filesystem \
 	libpcap kubernetes-client \
@@ -40,7 +28,6 @@
 	unbound-libs \
         " && \
 	yum install -y --setopt=tsflags=nodocs --setopt=skip_missing_names_on_install=False $INSTALL_PKGS && \
->>>>>>> 8a86cb0d
 	yum clean all && rm -rf /var/cache/yum/*
 
 # Get a reasonable version of openvswitch (2.9.2 or higher)
