--- conflicted
+++ resolved
@@ -159,14 +159,6 @@
 ready_to_start_node () {
 
   # See if ep is available ...
-<<<<<<< HEAD
-  ovn_master_host=$(kubectl --server=${K8S_APISERVER} --token=${k8s_token} --certificate-authority=${K8S_CACERT} get ep -n openshift-ovn-kubernetes ovnkube-master 2>/dev/null | grep 6642 | sed 's/:/ /' | awk '/ovnkube-master/{ print $2 }')
-  if [[ ${ovn_master_host} == "" ]] ; then
-    # ... if not (we may be on the master) see if northd is up
-    get_master_ovn_vars
-    ovn-nbctl --db=${ovn_nbdb_test} show > /dev/null 2>&1
-    if [[ $? != 0 ]] ; then
-=======
   ovn_db_host=$(kubectl --server=${K8S_APISERVER} --token=${k8s_token} --certificate-authority=${K8S_CACERT} \
     get ep -n ${ovn_kubernetes_namespace} ovnkube-db 2>/dev/null | grep 6642 | sed 's/:/ /' | awk '/ovnkube-db/{ print $2 }')
   if [[ ${ovn_db_host} == "" ]] ; then
@@ -175,7 +167,6 @@
   get_ovn_db_vars
   ovn-nbctl --db=${ovn_nbdb_test} show > /dev/null 2>&1
   if [[ $? != 0 ]] ; then
->>>>>>> 6129cc68
       return 1
   fi
   return 0
